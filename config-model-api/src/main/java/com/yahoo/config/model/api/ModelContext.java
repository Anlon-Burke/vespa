// Copyright Yahoo. Licensed under the terms of the Apache 2.0 license. See LICENSE in the project root.
package com.yahoo.config.model.api;

import com.yahoo.component.Version;
import com.yahoo.config.application.api.ApplicationPackage;
import com.yahoo.config.application.api.DeployLogger;
import com.yahoo.config.application.api.FileRegistry;
import com.yahoo.config.provision.ApplicationId;
import com.yahoo.config.provision.AthenzDomain;
import com.yahoo.config.provision.ClusterSpec;
import com.yahoo.config.provision.DockerImage;
import com.yahoo.config.provision.HostName;
import com.yahoo.config.provision.Zone;

import java.io.File;
import java.lang.annotation.ElementType;
import java.lang.annotation.Retention;
import java.lang.annotation.RetentionPolicy;
import java.lang.annotation.Target;
import java.net.URI;
import java.security.cert.X509Certificate;
import java.util.List;
import java.util.Optional;
import java.util.Set;
import java.util.concurrent.ExecutorService;

/**
 * Model context containing state provided to model factories.
 *
 * @author Ulf Lilleengen
 */
public interface ModelContext {

    ApplicationPackage applicationPackage();
    Optional<Model> previousModel();
    Optional<ApplicationPackage> permanentApplicationPackage();
    HostProvisioner getHostProvisioner();
    Provisioned provisioned();
    DeployLogger deployLogger();
    ConfigDefinitionRepo configDefinitionRepo();
    FileRegistry getFileRegistry();
    ExecutorService getExecutor();
    default Optional<? extends Reindexing> reindexing() { return Optional.empty(); }
    Properties properties();
    default Optional<File> appDir() { return Optional.empty();}

    /** The Docker image repo we want to use for images for this deployment (optional, will use default if empty) */
    default Optional<DockerImage> wantedDockerImageRepo() { return Optional.empty(); }

    /** The Vespa version this model is built for */
    Version modelVespaVersion();

    /** The Vespa version we want nodes to become */
    Version wantedNodeVespaVersion();

    /**
     * How to remove a temporary feature flags:
     * 1)
     * - Remove flag definition from Flags
     * - Remove method implementation from ModelContextImpl.FeatureFlags
     * - Modify default implementation of below method to return the new default value
     * - Remove all usage of below method from config-model
     *
     * 2)
     * - (optional) Track Vespa version that introduced changes from 1) in annotation field 'removeAfter'
     *
     * 3)
     *  - Remove below method once all config-model versions in hosted production include changes from 1)
     *  - Remove all flag data files from hosted-feature-flag repository
     */
    interface FeatureFlags {
        @ModelFeatureFlag(owners = {"baldersheim"}, comment = "Revisit in May or June 2021") default double defaultTermwiseLimit() { throw new UnsupportedOperationException("TODO specify default value"); }
        @ModelFeatureFlag(owners = {"vekterli"}) default boolean useThreePhaseUpdates() { throw new UnsupportedOperationException("TODO specify default value"); }
        @ModelFeatureFlag(owners = {"baldersheim"}, comment = "Select sequencer type use while feeding") default String feedSequencerType() { throw new UnsupportedOperationException("TODO specify default value"); }
        @ModelFeatureFlag(owners = {"geirst, baldersheim"}) default int feedTaskLimit() { return 1000; }
        @ModelFeatureFlag(owners = {"geirst, baldersheim"}) default int feedMasterTaskLimit() { return 0; }
        @ModelFeatureFlag(owners = {"geirst, baldersheim"}) default String sharedFieldWriterExecutor() { return "NONE"; }
        @ModelFeatureFlag(owners = {"baldersheim"}) default String responseSequencerType() { throw new UnsupportedOperationException("TODO specify default value"); }
        @ModelFeatureFlag(owners = {"baldersheim"}) default int defaultNumResponseThreads() { return 2; }
        @ModelFeatureFlag(owners = {"baldersheim"}) default boolean skipCommunicationManagerThread() { throw new UnsupportedOperationException("TODO specify default value"); }
        @ModelFeatureFlag(owners = {"baldersheim"}) default boolean skipMbusRequestThread() { throw new UnsupportedOperationException("TODO specify default value"); }
        @ModelFeatureFlag(owners = {"baldersheim"}) default boolean skipMbusReplyThread() { throw new UnsupportedOperationException("TODO specify default value"); }
        @ModelFeatureFlag(owners = {"baldersheim"}) default boolean useAsyncMessageHandlingOnSchedule() { throw new UnsupportedOperationException("TODO specify default value"); }
        @ModelFeatureFlag(owners = {"baldersheim"}) default double feedConcurrency() { throw new UnsupportedOperationException("TODO specify default value"); }
        @ModelFeatureFlag(owners = {"baldersheim"}) default int metricsproxyNumThreads() { throw new UnsupportedOperationException("TODO specify default value"); }
        @ModelFeatureFlag(owners = {"baldersheim"}) default int largeRankExpressionLimit() { return 8192; }
        @ModelFeatureFlag(owners = {"baldersheim"}) default int maxUnCommittedMemory() { return 130000; }
        @ModelFeatureFlag(owners = {"baldersheim"}) default int maxConcurrentMergesPerNode() { throw new UnsupportedOperationException("TODO specify default value"); }
        @ModelFeatureFlag(owners = {"baldersheim"}) default int maxMergeQueueSize() { throw new UnsupportedOperationException("TODO specify default value"); }
        @ModelFeatureFlag(owners = {"vekterli", "geirst"}) default boolean ignoreMergeQueueLimit() { throw new UnsupportedOperationException("TODO specify default value"); }
        @ModelFeatureFlag(owners = {"baldersheim"}) default boolean containerDumpHeapOnShutdownTimeout() { throw new UnsupportedOperationException("TODO specify default value"); }
        @ModelFeatureFlag(owners = {"baldersheim"}) default double containerShutdownTimeout() { throw new UnsupportedOperationException("TODO specify default value"); }
        @ModelFeatureFlag(owners = {"baldersheim"}) default double diskBloatFactor() { throw new UnsupportedOperationException("TODO specify default value"); }
        @ModelFeatureFlag(owners = {"baldersheim"}) default int docstoreCompressionLevel() { throw new UnsupportedOperationException("TODO specify default value"); }
        @ModelFeatureFlag(owners = {"geirst"}) default boolean enableFeedBlockInDistributor() { return true; }
        @ModelFeatureFlag(owners = {"bjorncs", "tokle"}) default List<String> allowedAthenzProxyIdentities() { return List.of(); }
        @ModelFeatureFlag(owners = {"vekterli"}) default int maxActivationInhibitedOutOfSyncGroups() { return 0; }
        @ModelFeatureFlag(owners = {"hmusum"}) default String jvmOmitStackTraceInFastThrowOption(ClusterSpec.Type type) { return ""; }
        @ModelFeatureFlag(owners = {"arnej"}) default boolean requireConnectivityCheck() { return true; }
        @ModelFeatureFlag(owners = {"hmusum"}) default double resourceLimitDisk() { return 0.8; }
        @ModelFeatureFlag(owners = {"hmusum"}) default double resourceLimitMemory() { return 0.8; }
        @ModelFeatureFlag(owners = {"geirst", "vekterli"}) default double minNodeRatioPerGroup() { return 0.0; }
        @ModelFeatureFlag(owners = {"arnej"}) default boolean newLocationBrokerLogic() { return true; }
        @ModelFeatureFlag(owners = {"bjorncs"}, removeAfter = "7.504") default int maxConnectionLifeInHosted() { return 45; }
        @ModelFeatureFlag(owners = {"geirst", "vekterli"}) default int distributorMergeBusyWait() { return 10; }
        @ModelFeatureFlag(owners = {"vekterli", "geirst"}) default boolean distributorEnhancedMaintenanceScheduling() { return false; }
        @ModelFeatureFlag(owners = {"arnej"}) default boolean forwardIssuesAsErrors() { return true; }
        @ModelFeatureFlag(owners = {"geirst", "vekterli"}) default boolean asyncApplyBucketDiff() { return false; }
        @ModelFeatureFlag(owners = {"arnej"}) default boolean ignoreThreadStackSizes() { return false; }
        @ModelFeatureFlag(owners = {"vekterli", "geirst"}) default boolean unorderedMergeChaining() { return false; }
        @ModelFeatureFlag(owners = {"arnej"}) default boolean useV8GeoPositions() { return false; }
        @ModelFeatureFlag(owners = {"arnej", "baldersheim"}) default boolean useV8DocManagerCfg() { return false; }
        @ModelFeatureFlag(owners = {"baldersheim", "geirst", "toregge"}) default int maxCompactBuffers() { return 1; }
<<<<<<< HEAD
        @ModelFeatureFlag(owners = {"hmusum"}) default boolean failDeploymentWithInvalidJvmOptions() { return false; }
=======
        @ModelFeatureFlag(owners = {"baldersheim"}) default double tlsSizeFraction() { throw new UnsupportedOperationException("TODO specify default value"); }
>>>>>>> 653db8df
    }

    /** Warning: As elsewhere in this package, do not make backwards incompatible changes that will break old config models! */
    interface Properties {
        FeatureFlags featureFlags();
        boolean multitenant();
        ApplicationId applicationId();
        List<ConfigServerSpec> configServerSpecs();
        HostName loadBalancerName();
        URI ztsUrl();
        String athenzDnsSuffix();
        boolean hostedVespa();
        Zone zone();
        Set<ContainerEndpoint> endpoints();
        boolean isBootstrap();
        boolean isFirstTimeDeployment();

        default Optional<EndpointCertificateSecrets> endpointCertificateSecrets() { return Optional.empty(); }

        default Optional<AthenzDomain> athenzDomain() { return Optional.empty(); }

        // applicationRoles is no longer in use and should be removed. Replaced by AwsEnvironment. Remove after 7.458
        default Optional<ApplicationRoles> applicationRoles() { return Optional.empty(); }

        default Quota quota() { return Quota.unlimited(); }

        default List<TenantSecretStore> tenantSecretStores() { return List.of(); }

        // Default setting for the gc-options attribute if not specified explicit by application
        default String jvmGCOptions() { return jvmGCOptions(Optional.empty()); }

        // Default setting for the gc-options attribute if not specified explicit by application
        String jvmGCOptions(Optional<ClusterSpec.Type> clusterType);

        // Note: Used in unit tests (set to false in TestProperties) to avoid needing to deal with implicitly created node for logserver
        default boolean useDedicatedNodeForLogserver() { return true; }

        // Allow disabling mTLS for now, harden later
        default boolean allowDisableMtls() { return true; }

        default List<X509Certificate> operatorCertificates() { return List.of(); }

        default List<String> tlsCiphersOverride() { return List.of(); }

        default List<String> zoneDnsSuffixes() { return List.of(); }
    }

    @Retention(RetentionPolicy.RUNTIME)
    @Target(ElementType.METHOD)
    @interface ModelFeatureFlag {
        String[] owners();
        String removeAfter() default ""; // On the form "7.100.10"
        String comment() default "";
    }

}<|MERGE_RESOLUTION|>--- conflicted
+++ resolved
@@ -111,11 +111,8 @@
         @ModelFeatureFlag(owners = {"arnej"}) default boolean useV8GeoPositions() { return false; }
         @ModelFeatureFlag(owners = {"arnej", "baldersheim"}) default boolean useV8DocManagerCfg() { return false; }
         @ModelFeatureFlag(owners = {"baldersheim", "geirst", "toregge"}) default int maxCompactBuffers() { return 1; }
-<<<<<<< HEAD
         @ModelFeatureFlag(owners = {"hmusum"}) default boolean failDeploymentWithInvalidJvmOptions() { return false; }
-=======
         @ModelFeatureFlag(owners = {"baldersheim"}) default double tlsSizeFraction() { throw new UnsupportedOperationException("TODO specify default value"); }
->>>>>>> 653db8df
     }
 
     /** Warning: As elsewhere in this package, do not make backwards incompatible changes that will break old config models! */
