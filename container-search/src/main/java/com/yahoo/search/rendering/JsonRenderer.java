// Copyright Yahoo. Licensed under the terms of the Apache 2.0 license. See LICENSE in the project root.
package com.yahoo.search.rendering;

import com.fasterxml.jackson.core.JsonEncoding;
import com.fasterxml.jackson.core.JsonFactory;
import com.fasterxml.jackson.core.JsonGenerator;
import com.fasterxml.jackson.core.TreeNode;
import com.fasterxml.jackson.databind.ObjectMapper;
import com.google.common.base.Preconditions;
import com.yahoo.container.logging.TraceRenderer;
import com.yahoo.data.JsonProducer;
import com.yahoo.data.access.Inspectable;
import com.yahoo.data.access.Inspector;
import com.yahoo.data.access.Type;
import com.yahoo.data.access.simple.JsonRender;
import com.yahoo.data.access.simple.Value;
import com.yahoo.document.datatypes.FieldValue;
import com.yahoo.document.datatypes.StringFieldValue;
import com.yahoo.document.datatypes.TensorFieldValue;
import com.yahoo.document.json.JsonWriter;
import com.yahoo.lang.MutableBoolean;
import com.yahoo.processing.Response;
import com.yahoo.processing.execution.Execution.Trace;
import com.yahoo.processing.rendering.AsynchronousSectionedRenderer;
import com.yahoo.processing.request.CompoundName;
import com.yahoo.processing.response.Data;
import com.yahoo.processing.response.DataList;
import com.yahoo.search.Query;
import com.yahoo.search.Result;
import com.yahoo.search.grouping.Continuation;
import com.yahoo.search.grouping.result.AbstractList;
import com.yahoo.search.grouping.result.BucketGroupId;
import com.yahoo.search.grouping.result.Group;
import com.yahoo.search.grouping.result.GroupId;
import com.yahoo.search.grouping.result.RawBucketId;
import com.yahoo.search.grouping.result.RawId;
import com.yahoo.search.grouping.result.RootGroup;
import com.yahoo.search.grouping.result.ValueGroupId;
import com.yahoo.search.result.Coverage;
import com.yahoo.search.result.DefaultErrorHit;
import com.yahoo.search.result.ErrorHit;
import com.yahoo.search.result.ErrorMessage;
import com.yahoo.search.result.FeatureData;
import com.yahoo.search.result.Hit;
import com.yahoo.search.result.HitGroup;
import com.yahoo.search.result.NanNumber;
import com.yahoo.tensor.Tensor;
import com.yahoo.tensor.serialization.JsonFormat;

import java.io.IOException;
import java.io.OutputStream;
import java.io.PrintWriter;
import java.io.StringWriter;
import java.io.UncheckedIOException;
import java.math.BigDecimal;
import java.math.BigInteger;
import java.nio.charset.StandardCharsets;
import java.util.ArrayDeque;
import java.util.Arrays;
import java.util.Collections;
import java.util.Deque;
import java.util.Map;
import java.util.Optional;
import java.util.Set;
import java.util.concurrent.Executor;
import java.util.function.LongSupplier;

import static com.fasterxml.jackson.databind.SerializationFeature.FLUSH_AFTER_WRITE_VALUE;

/**
 * JSON renderer for search results.
 *
 * @author Steinar Knutsen
 * @author bratseth
 */
// NOTE: The JSON format is a public API. If new elements are added be sure to update the reference doc.
public class JsonRenderer extends AsynchronousSectionedRenderer<Result> {

    private static final CompoundName WRAP_DEEP_MAPS = new CompoundName("renderer.json.jsonMaps");
    private static final CompoundName WRAP_WSETS = new CompoundName("renderer.json.jsonWsets");
    private static final CompoundName DEBUG_RENDERING_KEY = new CompoundName("renderer.json.debug");
    private static final CompoundName JSON_CALLBACK = new CompoundName("jsoncallback");

    // if this must be optimized, simply use com.fasterxml.jackson.core.SerializableString
    private static final String BUCKET_LIMITS = "limits";
    private static final String BUCKET_TO = "to";
    private static final String BUCKET_FROM = "from";
    private static final String CHILDREN = "children";
    private static final String CONTINUATION = "continuation";
    private static final String COVERAGE = "coverage";
    private static final String COVERAGE_COVERAGE = "coverage";
    private static final String COVERAGE_DOCUMENTS = "documents";
    private static final String COVERAGE_DEGRADE = "degraded";
    private static final String COVERAGE_DEGRADE_MATCHPHASE = "match-phase";
    private static final String COVERAGE_DEGRADE_TIMEOUT = "timeout";
    private static final String COVERAGE_DEGRADE_ADAPTIVE_TIMEOUT = "adaptive-timeout";
    private static final String COVERAGE_DEGRADED_NON_IDEAL_STATE = "non-ideal-state";
    private static final String COVERAGE_FULL = "full";
    private static final String COVERAGE_NODES = "nodes";
    private static final String COVERAGE_RESULTS = "results";
    private static final String COVERAGE_RESULTS_FULL = "resultsFull";
    private static final String ERRORS = "errors";
    private static final String ERROR_CODE = "code";
    private static final String ERROR_MESSAGE = "message";
    private static final String ERROR_SOURCE = "source";
    private static final String ERROR_STACK_TRACE = "stackTrace";
    private static final String ERROR_SUMMARY = "summary";
    private static final String FIELDS = "fields";
    private static final String ID = "id";
    private static final String LABEL = "label";
    private static final String RELEVANCE = "relevance";
    private static final String ROOT = "root";
    private static final String SOURCE = "source";
    private static final String TOTAL_COUNT = "totalCount";
    private static final String TIMING = "timing";
    private static final String QUERY_TIME = "querytime";
    private static final String SUMMARY_FETCH_TIME = "summaryfetchtime";
    private static final String SEARCH_TIME = "searchtime";
    private static final String TYPES = "types";
    private static final String GROUPING_VALUE = "value";
    private static final String VESPA_HIDDEN_FIELD_PREFIX = "$";

    private final JsonFactory generatorFactory;

    private JsonGenerator generator;
    private FieldConsumer fieldConsumer;
    private Deque<Integer> renderedChildren;
    static class FieldConsumerSettings {
        boolean debugRendering = false;
        boolean jsonDeepMaps = false;
        boolean jsonWsets = false;
        boolean jsonMapsAll = false;
        boolean jsonWsetsAll = false;
        boolean tensorShortForm = false;
        boolean convertDeep() { return (jsonDeepMaps || jsonWsets); }
        void init() {
            this.debugRendering = false;
            this.jsonDeepMaps = false;
            this.jsonWsets = false;
            this.jsonMapsAll = false;
            this.jsonWsetsAll = false;
            this.tensorShortForm = false;
        }
        void getSettings(Query q) {
            if (q == null) {
                init();
                return;
            }
            var props = q.properties();
            this.debugRendering = props.getBoolean(DEBUG_RENDERING_KEY, false);
            this.jsonDeepMaps = props.getBoolean(WRAP_DEEP_MAPS, false);
            this.jsonWsets = props.getBoolean(WRAP_WSETS, false);
            // we may need more fine tuning, but for now use the same query parameters here:
            this.jsonMapsAll = props.getBoolean(WRAP_DEEP_MAPS, false);
            this.jsonWsetsAll = props.getBoolean(WRAP_WSETS, false);
            this.tensorShortForm = (props.get(TENSOR_FORMAT) != null &&
                                    props.getString(TENSOR_FORMAT).equalsIgnoreCase("short"));
        }
    }
    private final FieldConsumerSettings fieldConsumerSettings = new FieldConsumerSettings();
    private LongSupplier timeSource;
    private OutputStream stream;

    public JsonRenderer() {
        this(null);
    }

    /** 
     * Creates a json renderer using a custom executor.
     * Using a custom executor is useful for tests to avoid creating new threads for each renderer registry.
     */
    public JsonRenderer(Executor executor) {
        super(executor);
        generatorFactory = new JsonFactory();
        generatorFactory.setCodec(createJsonCodec());
    }

    /**
     * Create the codec used for rendering instances of {@link TreeNode}. This
     * method will be invoked when creating the first renderer instance, but not
     * for each fresh clone used by individual results.
     *
     * @deprecated Will be removed in Vespa 8. Override the individual render methods of {@link JsonRenderer} to alter
     *             rendering behaviour. Override {@link #createFieldConsumer(boolean)} and sub-class {@link FieldConsumer}
     *             to alter rendering of hit fields.
     * @return an object mapper for the internal JsonFactory
     */
    @Deprecated(forRemoval = true, since = "7") // TODO Vespa 8 make private
    protected static ObjectMapper createJsonCodec() {
        return new ObjectMapper().disable(FLUSH_AFTER_WRITE_VALUE);
    }

    @Override
    public void init() {
        super.init();
        fieldConsumerSettings.init();
        setGenerator(null, fieldConsumerSettings);
        renderedChildren = null;
        timeSource = System::currentTimeMillis;
        stream = null;
    }

    @Override
    public void beginResponse(OutputStream stream) throws IOException {
        beginJsonCallback(stream);
<<<<<<< HEAD
        fieldConsumerSettings.getSettings(getResult().getQuery());
        setGenerator(generatorFactory.createGenerator(stream, JsonEncoding.UTF8), fieldConsumerSettings);
=======
        debugRendering = getDebugRendering(getResult().getQuery());
        jsonMaps = getWrapAllMaps(getResult().getQuery());
        tensorShortFormRendering = getResult().getQuery() != null
                                   && getResult().getQuery().getPresentation().getTensorShortForm();
        setGenerator(generatorFactory.createGenerator(stream, JsonEncoding.UTF8), debugRendering);
>>>>>>> 0be7fcf7
        renderedChildren = new ArrayDeque<>();
        generator.writeStartObject();
        renderTrace(getExecution().trace());
        renderTiming();
        generator.writeFieldName(ROOT);
    }

    private void renderTiming() throws IOException {
        if (!getResult().getQuery().getPresentation().getTiming()) return;

        double milli = .001d;
        long now = timeSource.getAsLong();
        long searchTime = now - getResult().getElapsedTime().first();
        double searchSeconds = searchTime * milli;

        generator.writeObjectFieldStart(TIMING);
        if (getResult().getElapsedTime().firstFill() != 0L) {
            long queryTime = getResult().getElapsedTime().weightedSearchTime();
            long summaryFetchTime = getResult().getElapsedTime().weightedFillTime();
            double querySeconds = queryTime * milli;
            double summarySeconds = summaryFetchTime * milli;
            generator.writeNumberField(QUERY_TIME, querySeconds);
            generator.writeNumberField(SUMMARY_FETCH_TIME, summarySeconds);
        }

        generator.writeNumberField(SEARCH_TIME, searchSeconds);
        generator.writeEndObject();
    }

<<<<<<< HEAD
=======
    private boolean getWrapAllMaps(Query q) {
        return q != null && q.properties().getBoolean(WRAP_ALL_MAPS, false);
    }

    private boolean getDebugRendering(Query q) {
        return q != null && q.properties().getBoolean(DEBUG_RENDERING_KEY, false);
    }

>>>>>>> 0be7fcf7
    protected void renderTrace(Trace trace) throws IOException {
        if (!trace.traceNode().children().iterator().hasNext()) return;
        if (getResult().getQuery().getTraceLevel() == 0) return;

        try {
            long basetime = trace.traceNode().timestamp();
            if (basetime == 0L)
                basetime = getResult().getElapsedTime().first();
            trace.accept(new TraceRenderer(generator, fieldConsumer, basetime));
        } catch (TraceRenderer.TraceRenderWrapper e) {
            throw new IOException(e);
        }
    }

    @Override
    public void beginList(DataList<?> list) throws IOException {
        Preconditions.checkArgument(list instanceof HitGroup,
                                    "Expected subclass of com.yahoo.search.result.HitGroup, got %s.",
                                    list.getClass());
        moreChildren();
        renderHitGroupHead((HitGroup) list);
    }

    protected void moreChildren() throws IOException {
        if (!renderedChildren.isEmpty())
            childrenArray();

        renderedChildren.push(0);
    }

    private void childrenArray() throws IOException {
        if (renderedChildren.peek() == 0)
            generator.writeArrayFieldStart(CHILDREN);
        renderedChildren.push(renderedChildren.pop() + 1);
    }

    private void lessChildren() throws IOException {
        int lastRenderedChildren = renderedChildren.pop();
        if (lastRenderedChildren > 0) {
            generator.writeEndArray();
        }
    }

    protected void renderHitGroupHead(HitGroup hitGroup) throws IOException {
        generator.writeStartObject();

        renderHitContents(hitGroup);
        if (getRecursionLevel() == 1)
            renderCoverage();

        ErrorHit errorHit = hitGroup.getErrorHit();
        if (errorHit != null)
            renderErrors(errorHit.errors());

        // the framework will invoke begin methods as needed from here
    }

    protected void renderErrors(Set<ErrorMessage> errors) throws IOException {
        if (errors.isEmpty()) return;

        generator.writeArrayFieldStart(ERRORS);
        for (ErrorMessage e : errors) {
            String summary = e.getMessage();
            String source = e.getSource();
            Throwable cause = e.getCause();
            String message = e.getDetailedMessage();
            generator.writeStartObject();
            generator.writeNumberField(ERROR_CODE, e.getCode());
            generator.writeStringField(ERROR_SUMMARY, summary);
            if (source != null) {
                generator.writeStringField(ERROR_SOURCE, source);
            }
            if (message != null) {
                generator.writeStringField(ERROR_MESSAGE, message);
            }
            if (cause != null && cause.getStackTrace().length > 0) {
                StringWriter s = new StringWriter();
                PrintWriter p = new PrintWriter(s);
                cause.printStackTrace(p);
                p.close();
                generator.writeStringField(ERROR_STACK_TRACE, s.toString());
            }
            generator.writeEndObject();
        }
        generator.writeEndArray();
    }

    protected void renderCoverage() throws IOException {
        Coverage c = getResult().getCoverage(false);
        if (c == null) return;

        generator.writeObjectFieldStart(COVERAGE);
        generator.writeNumberField(COVERAGE_COVERAGE, c.getResultPercentage());
        generator.writeNumberField(COVERAGE_DOCUMENTS, c.getDocs());
        if (c.isDegraded()) {
            generator.writeObjectFieldStart(COVERAGE_DEGRADE);
            generator.writeBooleanField(COVERAGE_DEGRADE_MATCHPHASE, c.isDegradedByMatchPhase());
            generator.writeBooleanField(COVERAGE_DEGRADE_TIMEOUT, c.isDegradedByTimeout());
            generator.writeBooleanField(COVERAGE_DEGRADE_ADAPTIVE_TIMEOUT, c.isDegradedByAdapativeTimeout());
            generator.writeBooleanField(COVERAGE_DEGRADED_NON_IDEAL_STATE, c.isDegradedByNonIdealState());
            generator.writeEndObject();
        }
        generator.writeBooleanField(COVERAGE_FULL, c.getFull());
        generator.writeNumberField(COVERAGE_NODES, c.getNodes());
        generator.writeNumberField(COVERAGE_RESULTS, c.getResultSets());
        generator.writeNumberField(COVERAGE_RESULTS_FULL, c.getFullResultSets());
        generator.writeEndObject();
    }

    protected void renderHit(Hit hit) throws IOException {
        if (!shouldRender(hit)) return;

        childrenArray();
        generator.writeStartObject();
        renderHitContents(hit);
        generator.writeEndObject();
    }

    protected boolean shouldRender(Hit hit) {
        return ! (hit instanceof DefaultErrorHit);
    }

    protected void renderHitContents(Hit hit) throws IOException {
        String id = hit.getDisplayId();
        if (id != null)
            generator.writeStringField(ID, id);

        generator.writeNumberField(RELEVANCE, hit.getRelevance().getScore());

        if (hit.types().size() > 0) {
            generator.writeArrayFieldStart(TYPES);
            for (String t : hit.types()) {
                generator.writeString(t);
            }
            generator.writeEndArray();
        }

        String source = hit.getSource();
        if (source != null)
            generator.writeStringField(SOURCE, hit.getSource());

        renderSpecialCasesForGrouping(hit);

        renderAllFields(hit);
    }

    protected void renderAllFields(Hit hit) throws IOException {
        fieldConsumer.startHitFields();
        renderTotalHitCount(hit);
        renderStandardFields(hit);
        fieldConsumer.endHitFields();
    }

    private void renderStandardFields(Hit hit) {
        hit.forEachFieldAsRaw(fieldConsumer);
    }

    private void renderSpecialCasesForGrouping(Hit hit) throws IOException {
        if (hit instanceof AbstractList) {
            renderGroupingListSyntheticFields((AbstractList) hit);
        } else if (hit instanceof Group) {
            renderGroupingGroupSyntheticFields(hit);
        }
    }

    private void renderGroupingGroupSyntheticFields(Hit hit) throws IOException {
        renderGroupMetadata(((Group) hit).getGroupId());
        if (hit instanceof RootGroup) {
            renderContinuations(Collections.singletonMap(
                    Continuation.THIS_PAGE, ((RootGroup) hit).continuation()));
        }
    }

    private void renderGroupingListSyntheticFields(AbstractList a) throws IOException {
        writeGroupingLabel(a);
        renderContinuations(a.continuations());
    }

    private void writeGroupingLabel(AbstractList a) throws IOException {
        generator.writeStringField(LABEL, a.getLabel());
    }

    protected void renderContinuations(Map<String, Continuation> continuations) throws IOException {
        if (continuations.isEmpty()) return;

        generator.writeObjectFieldStart(CONTINUATION);
        for (Map.Entry<String, Continuation> e : continuations.entrySet()) {
            generator.writeStringField(e.getKey(), e.getValue().toString());
        }
        generator.writeEndObject();
    }

    protected void renderGroupMetadata(GroupId id) throws IOException {
        if (!(id instanceof ValueGroupId || id instanceof BucketGroupId)) return;

        if (id instanceof ValueGroupId) {
            ValueGroupId<?> valueId = (ValueGroupId<?>) id;
            generator.writeStringField(GROUPING_VALUE, getIdValue(valueId));
        } else {
            BucketGroupId<?> bucketId = (BucketGroupId<?>) id;
            generator.writeObjectFieldStart(BUCKET_LIMITS);
            generator.writeStringField(BUCKET_FROM, getBucketFrom(bucketId));
            generator.writeStringField(BUCKET_TO, getBucketTo(bucketId));
            generator.writeEndObject();
        }
    }

    private static String getIdValue(ValueGroupId<?> id) {
        return (id instanceof RawId ? Arrays.toString(((RawId) id).getValue()) : id.getValue()).toString();
    }

    private static String getBucketFrom(BucketGroupId<?> id) {
        return (id instanceof RawBucketId ? Arrays.toString(((RawBucketId) id).getFrom()) : id.getFrom()).toString();
    }

    private static String getBucketTo(BucketGroupId<?> id) {
        return (id instanceof RawBucketId ? Arrays.toString(((RawBucketId) id).getTo()) : id.getTo()).toString();
    }

    protected void renderTotalHitCount(Hit hit) throws IOException {
        if ( ! (getRecursionLevel() == 1 && hit instanceof HitGroup)) return;

        fieldConsumer.ensureFieldsField();
        generator.writeNumberField(TOTAL_COUNT, getResult().getTotalHitCount());
        // alternative for the above two lines:
        // fieldConsumer.accept(TOTAL_COUNT, getResult().getTotalHitCount());
    }

    @Override
    public void data(Data data) throws IOException {
        Preconditions.checkArgument(data instanceof Hit,
                                    "Expected subclass of com.yahoo.search.result.Hit, got %s.",
                                    data.getClass());
        renderHit((Hit) data);
    }

    @Override
    public void endList(DataList<?> list) throws IOException {
        lessChildren();
        generator.writeEndObject();
    }

    @Override
    public void endResponse() throws IOException {
        generator.close();
        endJsonCallback();
    }

    @Override
    public String getEncoding() {
        return "utf-8";
    }

    @Override
    public String getMimeType() {
        return "application/json";
    }

    private Result getResult() {
        Response r = getResponse();
        Preconditions.checkArgument(r instanceof Result,
                                    "JsonRenderer can only render instances of com.yahoo.search.Result, got instance of %s.",
                                    r.getClass());
        return (Result) r;
    }

    /**
     * Adds JSONP (Json with padding) support.
     *
     * Basically, if the JSON renderer receives a query parameter "jsoncallback=...",
     * the JSON response will be wrapped in a function call with the name specified
     * by the client. This side-steps the same-origin policy, thus supports calling
     * Vespa from javascript loaded from a different domain then the Vespa instance.
     */
    private void beginJsonCallback(OutputStream stream) throws IOException {
        if (shouldRenderJsonCallback()) {
            String jsonCallback = getJsonCallback() + "(";
            stream.write(jsonCallback.getBytes(StandardCharsets.UTF_8));
            this.stream = stream;
        }
    }

    private void endJsonCallback() throws IOException {
        if (shouldRenderJsonCallback() && stream != null) {
            stream.write(");".getBytes(StandardCharsets.UTF_8));
        }
    }

    private boolean shouldRenderJsonCallback() {
        String jsonCallback = getJsonCallback();
        return jsonCallback != null && !"".equals(jsonCallback);
    }

    private String getJsonCallback() {
        Result result = getResult();
        Query query = result.getQuery();
        if (query != null) {
            return query.properties().getString(JSON_CALLBACK, null);
        }
        return null;
    }

    private void setGenerator(JsonGenerator generator, FieldConsumerSettings settings) {
        this.generator = generator;
        this.fieldConsumer = generator == null ? null : createFieldConsumer(generator, settings);
    }

    /** Override this method to use a custom {@link FieldConsumer} sub-class to render fields */
    protected FieldConsumer createFieldConsumer(boolean debugRendering) {
        return createFieldConsumer(generator, debugRendering, this.jsonMaps);
    }

    /** @deprecated Will be removed in Vespa 8. Use {@link #createFieldConsumer(boolean)} instead. */
    @Deprecated(forRemoval = true, since = "7") // TODO Vespa 8 remove method
    protected FieldConsumer createFieldConsumer(JsonGenerator generator, boolean debugRendering) {
        fieldConsumerSettings.debugRendering = debugRendering;
        return createFieldConsumer(generator, fieldConsumerSettings);
    }

    private FieldConsumer createFieldConsumer(JsonGenerator generator, FieldConsumerSettings settings) {
        return new FieldConsumer(generator, settings);
    }

    /**
     * Only for testing. Never to be used in any other context.
     */
    void setTimeSource(LongSupplier timeSource) {
        this.timeSource = timeSource;
    }

    /**
     * Received callbacks when fields of hits are encountered.
     * This instance is reused for all hits of a Result since we are in a single-threaded context
     * and want to limit object creation.
     */
    public static class FieldConsumer implements Hit.RawUtf8Consumer, TraceRenderer.FieldConsumer {

        private final JsonGenerator generator;
        private final FieldConsumerSettings settings;
        private MutableBoolean hasFieldsField;

        /** @deprecated Will be removed in Vespa 8. Use {@link #FieldConsumer(boolean, boolean, boolean)} instead. */
        @Deprecated(forRemoval = true, since = "7") // TODO Vespa 8 Remove
        public FieldConsumer(JsonGenerator generator, boolean debugRendering) {
            this(generator, debugRendering, false);
        }

        /** @deprecated Will be removed in Vespa 8. Use {@link #FieldConsumer(boolean, boolean, boolean)} instead. */
        @Deprecated(forRemoval = true, since = "7") // TODO Vespa 8 Remove
        public FieldConsumer(JsonGenerator generator, boolean debugRendering, boolean tensorShortForm) {
            this(generator, debugRendering, tensorShortForm, false);
        }
<<<<<<< HEAD
        public FieldConsumer(JsonGenerator generator, boolean debugRendering, boolean tensorShortForm, boolean jsonDeepMaps) {
            this.generator = generator;
            this.settings = new FieldConsumerSettings();
            this.settings.debugRendering = debugRendering;
            this.settings.tensorShortForm = tensorShortForm;
            this.settings.jsonDeepMaps = jsonDeepMaps;
        }
        FieldConsumer(JsonGenerator generator, FieldConsumerSettings settings) {
=======

        /** Invoke this from your constructor when sub-classing {@link FieldConsumer} */
        protected FieldConsumer(boolean debugRendering, boolean tensorShortForm, boolean jsonMaps) {
            this(null, debugRendering, tensorShortForm, jsonMaps);
        }

        /** @deprecated Will be removed in Vespa 8. Use {@link #FieldConsumer(boolean, boolean, boolean)} instead. */
        @Deprecated(forRemoval = true, since = "7") // TODO Vespa 8 remove
        public FieldConsumer(JsonGenerator generator, boolean debugRendering, boolean tensorShortForm, boolean jsonMaps) {
>>>>>>> 0be7fcf7
            this.generator = generator;
            this.settings = settings;
        }

        /**
         * Call before using this for a hit to track whether we
         * have created the "fields" field of the JSON object
         */
        void startHitFields() {
            this.hasFieldsField = new MutableBoolean(false);
        }

        /** Call before rendering a field to the generator */
        void ensureFieldsField() throws IOException {
            if (hasFieldsField.get()) return;
            generator().writeObjectFieldStart(FIELDS);
            hasFieldsField.set(true);
        }

        /** Call after all fields in a hit to close the "fields" field of the JSON object */
        void endHitFields() throws IOException {
            if ( ! hasFieldsField.get()) return;
            generator().writeEndObject();
            this.hasFieldsField = null;
        }

        @Override
        public void accept(String name, Object value) {
            try {
                if (shouldRender(name, value)) {
                    ensureFieldsField();
                    generator().writeFieldName(name);
                    renderFieldContents(value);
                }
            }
            catch (IOException e) {
                throw new UncheckedIOException(e);
            }
        }

        @Override
        public void accept(String name, byte[] utf8Data, int offset, int length) {
            try {
                if (shouldRenderUtf8Value(name, length)) {
                    ensureFieldsField();
                    generator().writeFieldName(name);
                    generator().writeUTF8String(utf8Data, offset, length);
                }
            }
            catch (IOException e) {
                throw new UncheckedIOException(e);
            }
        }

        protected boolean shouldRender(String name, Object value) {
            if (settings.debugRendering) return true;
            if (name.startsWith(VESPA_HIDDEN_FIELD_PREFIX)) return false;
            if (value instanceof CharSequence && ((CharSequence) value).length() == 0) return false;
            // StringFieldValue cannot hold a null, so checking length directly is OK:
            if (value instanceof StringFieldValue && ((StringFieldValue) value).getString().isEmpty()) return false;
            if (value instanceof NanNumber) return false;
            return true;
        }

        protected boolean shouldRenderUtf8Value(String name, int length) {
            if (settings.debugRendering) return true;
            if (name.startsWith(VESPA_HIDDEN_FIELD_PREFIX)) return false;
            if (length == 0) return false;
            return true;
        }

        private Inspector maybeConvertMap(Inspector data) {
            var map = new Value.ObjectValue();
            for (int i = 0; i < data.entryCount(); i++) {
                Inspector obj = data.entry(i);
                if (obj.type() != Type.OBJECT || obj.fieldCount() != 2) {
                    return null;
                }
                Inspector key = obj.field("key");
                Inspector value = obj.field("value");
                if (! key.valid()) return null;
                if (! value.valid()) return null;
                if (key.type() != Type.STRING && !settings.jsonMapsAll) {
                    return null;
                }
                if (settings.convertDeep()) {
                    value = deepMaybeConvert(value);
                }
                if (key.type() == Type.STRING) {
                    map.put(key.asString(), value);
                } else {
                    map.put(key.toString(), value);
                }
            }
            return map;
        }

        private Inspector maybeConvertWset(Inspector data) {
            var wset = new Value.ObjectValue();
            for (int i = 0; i < data.entryCount(); i++) {
                Inspector obj = data.entry(i);
                if (obj.type() != Type.OBJECT || obj.fieldCount() != 2) {
                    return null;
                }
                Inspector item = obj.field("item");
                Inspector weight = obj.field("weight");
                if (! item.valid()) return null;
                if (! weight.valid()) return null;
                // TODO support non-integer weights?
                if (weight.type() != Type.LONG) return null;
                if (item.type() == Type.STRING) {
                    wset.put(item.asString(), weight.asLong());
                } else if (settings.jsonWsetsAll) {
                    wset.put(item.toString(), weight.asLong());
                } else {
                    return null;
                }
            }
            return wset;
        }

        private Inspector convertInsideObject(Inspector data) {
            var object = new Value.ObjectValue();
            for (var entry : data.fields()) {
                object.put(entry.getKey(), deepMaybeConvert(entry.getValue()));
            }
            return object;
        }

        private static Inspector wrapAsMap(Inspector data) {
            if (data.type() != Type.ARRAY) return null;
            if (data.entryCount() == 0) return null;
            Value.ObjectValue map = new Value.ObjectValue();
            for (int i = 0; i < data.entryCount(); i++) {
                Inspector obj = data.entry(i);
                if (obj.type() != Type.OBJECT) return null;
                if (obj.fieldCount() != 2) return null;
                Inspector key = obj.field("key");
                Inspector value = obj.field("value");
                if (key.type() != Type.STRING) return null;
                if (! value.valid()) return null;
                map.put(key.asString(), value);
            }
            return map;
        }

        private Inspector deepMaybeConvert(Inspector data) {
            if (data.type() == Type.ARRAY) {
                if (settings.jsonDeepMaps) {
                    var map = maybeConvertMap(data);
                    if (map != null) return map;
                }
                if (settings.jsonWsets) {
                    var wset = maybeConvertWset(data);
                    if (wset != null) return wset;
                }
            }
            if (data.type() == Type.OBJECT) {
                return convertInsideObject(data);
            }
            return data;
        }

        private Inspector convertTopLevelArray(Inspector data) {
            if (data.entryCount() > 0) {
                var map = maybeConvertMap(data);
                if (map != null) return map;
                if (settings.jsonWsets) {
                    var wset = maybeConvertWset(data);
                    if (wset != null) return wset;
                }
                if (settings.convertDeep()) {
                    var array = new Value.ArrayValue();
                    for (int i = 0; i < data.entryCount(); i++) {
                        Inspector obj = data.entry(i);
                        array.add(deepMaybeConvert(obj));
                    }
                    return array;
                }
            }
            return data;
        }

        private Inspector maybeConvertData(Inspector data) throws IOException {
            if (data.type() == Type.ARRAY) {
                return convertTopLevelArray(data);
            }
            if (settings.convertDeep() && data.type() == Type.OBJECT) {
                return convertInsideObject(data);
            }
            return data;
        }

        private void renderInspector(Inspector data) throws IOException {
            renderInspectorDirect(maybeConvertData(data));
        }

        private void renderInspectorDirect(Inspector data) throws IOException {
            StringBuilder intermediate = new StringBuilder();
            JsonRender.render(data, intermediate, true);
            generator().writeRawValue(intermediate.toString());
        }

        protected void renderFieldContents(Object field) throws IOException {
            if (field instanceof Inspectable && ! (field instanceof FeatureData)) {
                renderInspector(((Inspectable)field).inspect());
            } else {
                accept(field);
            }
        }

        @Override
        public void accept(Object field) throws IOException {
            if (field == null) {
                generator().writeNull();
            } else if (field instanceof Boolean) {
                generator().writeBoolean((Boolean)field);
            } else if (field instanceof Number) {
                renderNumberField((Number) field);
            } else if (field instanceof TreeNode) {
                generator().writeTree((TreeNode) field);
            } else if (field instanceof Tensor) {
                renderTensor(Optional.of((Tensor)field));
            } else if (field instanceof FeatureData) {
<<<<<<< HEAD
                generator.writeRawValue(((FeatureData)field).toJson(settings.tensorShortForm));
=======
                generator().writeRawValue(((FeatureData)field).toJson(tensorShortForm));
>>>>>>> 0be7fcf7
            } else if (field instanceof Inspectable) {
                renderInspectorDirect(((Inspectable)field).inspect());
            } else if (field instanceof JsonProducer) {
                generator().writeRawValue(((JsonProducer) field).toJson());
            } else if (field instanceof StringFieldValue) {
                generator().writeString(((StringFieldValue)field).getString());
            } else if (field instanceof TensorFieldValue) {
                renderTensor(((TensorFieldValue)field).getTensor());
            } else if (field instanceof FieldValue) {
                // the null below is the field which has already been written
                ((FieldValue) field).serialize(null, new JsonWriter(generator));
            } else {
                generator().writeString(field.toString());
            }
        }

        private void renderNumberField(Number field) throws IOException {
            if (field instanceof Integer) {
                generator().writeNumber(field.intValue());
            }  else if (field instanceof Float) {
                generator().writeNumber(field.floatValue());
            }  else if (field instanceof Double) {
                generator().writeNumber(field.doubleValue());
            } else if (field instanceof Long) {
                generator().writeNumber(field.longValue());
            } else if (field instanceof Byte || field instanceof Short) {
                generator().writeNumber(field.intValue());
            } else if (field instanceof BigInteger) {
                generator().writeNumber((BigInteger) field);
            } else if (field instanceof BigDecimal) {
                generator().writeNumber((BigDecimal) field);
            } else {
                generator().writeNumber(field.doubleValue());
            }
        }

        private void renderTensor(Optional<Tensor> tensor) throws IOException {
            if (tensor.isEmpty()) {
                generator().writeStartObject();
                generator().writeArrayFieldStart("cells");
                generator().writeEndArray();
                generator().writeEndObject();
                return;
            }
<<<<<<< HEAD
            if (settings.tensorShortForm) {
                generator.writeRawValue(new String(JsonFormat.encodeShortForm(tensor.get()), StandardCharsets.UTF_8));
=======
            if (tensorShortForm) {
                generator().writeRawValue(new String(JsonFormat.encodeShortForm(tensor.get()), StandardCharsets.UTF_8));
>>>>>>> 0be7fcf7
            } else {
                generator().writeRawValue(new String(JsonFormat.encode(tensor.get()), StandardCharsets.UTF_8));
            }
        }

        private JsonGenerator generator() {
            if (generator == null)
                throw new UnsupportedOperationException("Generator required but not assigned. " +
                        "All accept() methods must be overridden when sub-classing FieldConsumer");
            return generator;
        }

    }

}<|MERGE_RESOLUTION|>--- conflicted
+++ resolved
@@ -153,8 +153,7 @@
             // we may need more fine tuning, but for now use the same query parameters here:
             this.jsonMapsAll = props.getBoolean(WRAP_DEEP_MAPS, false);
             this.jsonWsetsAll = props.getBoolean(WRAP_WSETS, false);
-            this.tensorShortForm = (props.get(TENSOR_FORMAT) != null &&
-                                    props.getString(TENSOR_FORMAT).equalsIgnoreCase("short"));
+            this.tensorShortForm = q.getPresentation().getTensorShortForm();
         }
     }
     private final FieldConsumerSettings fieldConsumerSettings = new FieldConsumerSettings();
@@ -165,7 +164,7 @@
         this(null);
     }
 
-    /** 
+    /**
      * Creates a json renderer using a custom executor.
      * Using a custom executor is useful for tests to avoid creating new threads for each renderer registry.
      */
@@ -203,16 +202,8 @@
     @Override
     public void beginResponse(OutputStream stream) throws IOException {
         beginJsonCallback(stream);
-<<<<<<< HEAD
         fieldConsumerSettings.getSettings(getResult().getQuery());
         setGenerator(generatorFactory.createGenerator(stream, JsonEncoding.UTF8), fieldConsumerSettings);
-=======
-        debugRendering = getDebugRendering(getResult().getQuery());
-        jsonMaps = getWrapAllMaps(getResult().getQuery());
-        tensorShortFormRendering = getResult().getQuery() != null
-                                   && getResult().getQuery().getPresentation().getTensorShortForm();
-        setGenerator(generatorFactory.createGenerator(stream, JsonEncoding.UTF8), debugRendering);
->>>>>>> 0be7fcf7
         renderedChildren = new ArrayDeque<>();
         generator.writeStartObject();
         renderTrace(getExecution().trace());
@@ -242,17 +233,6 @@
         generator.writeEndObject();
     }
 
-<<<<<<< HEAD
-=======
-    private boolean getWrapAllMaps(Query q) {
-        return q != null && q.properties().getBoolean(WRAP_ALL_MAPS, false);
-    }
-
-    private boolean getDebugRendering(Query q) {
-        return q != null && q.properties().getBoolean(DEBUG_RENDERING_KEY, false);
-    }
-
->>>>>>> 0be7fcf7
     protected void renderTrace(Trace trace) throws IOException {
         if (!trace.traceNode().children().iterator().hasNext()) return;
         if (getResult().getQuery().getTraceLevel() == 0) return;
@@ -562,7 +542,8 @@
 
     /** Override this method to use a custom {@link FieldConsumer} sub-class to render fields */
     protected FieldConsumer createFieldConsumer(boolean debugRendering) {
-        return createFieldConsumer(generator, debugRendering, this.jsonMaps);
+        fieldConsumerSettings.debugRendering = debugRendering;
+        return createFieldConsumer(generator, fieldConsumerSettings);
     }
 
     /** @deprecated Will be removed in Vespa 8. Use {@link #createFieldConsumer(boolean)} instead. */
@@ -605,26 +586,23 @@
         public FieldConsumer(JsonGenerator generator, boolean debugRendering, boolean tensorShortForm) {
             this(generator, debugRendering, tensorShortForm, false);
         }
-<<<<<<< HEAD
-        public FieldConsumer(JsonGenerator generator, boolean debugRendering, boolean tensorShortForm, boolean jsonDeepMaps) {
+
+        /** Invoke this from your constructor when sub-classing {@link FieldConsumer} */
+        protected FieldConsumer(boolean debugRendering, boolean tensorShortForm, boolean jsonMaps) {
+            this(null, debugRendering, tensorShortForm, jsonMaps);
+        }
+
+        /** @deprecated Will be removed in Vespa 8. Use {@link #FieldConsumer(boolean, boolean, boolean)} instead. */
+        @Deprecated(forRemoval = true, since = "7") // TODO Vespa 8 remove
+        public FieldConsumer(JsonGenerator generator, boolean debugRendering, boolean tensorShortForm, boolean jsonMaps) {
             this.generator = generator;
             this.settings = new FieldConsumerSettings();
             this.settings.debugRendering = debugRendering;
             this.settings.tensorShortForm = tensorShortForm;
-            this.settings.jsonDeepMaps = jsonDeepMaps;
-        }
+            this.settings.jsonDeepMaps = jsonMaps;
+        }
+
         FieldConsumer(JsonGenerator generator, FieldConsumerSettings settings) {
-=======
-
-        /** Invoke this from your constructor when sub-classing {@link FieldConsumer} */
-        protected FieldConsumer(boolean debugRendering, boolean tensorShortForm, boolean jsonMaps) {
-            this(null, debugRendering, tensorShortForm, jsonMaps);
-        }
-
-        /** @deprecated Will be removed in Vespa 8. Use {@link #FieldConsumer(boolean, boolean, boolean)} instead. */
-        @Deprecated(forRemoval = true, since = "7") // TODO Vespa 8 remove
-        public FieldConsumer(JsonGenerator generator, boolean debugRendering, boolean tensorShortForm, boolean jsonMaps) {
->>>>>>> 0be7fcf7
             this.generator = generator;
             this.settings = settings;
         }
@@ -849,11 +827,7 @@
             } else if (field instanceof Tensor) {
                 renderTensor(Optional.of((Tensor)field));
             } else if (field instanceof FeatureData) {
-<<<<<<< HEAD
-                generator.writeRawValue(((FeatureData)field).toJson(settings.tensorShortForm));
-=======
-                generator().writeRawValue(((FeatureData)field).toJson(tensorShortForm));
->>>>>>> 0be7fcf7
+                generator().writeRawValue(((FeatureData)field).toJson(settings.tensorShortForm));
             } else if (field instanceof Inspectable) {
                 renderInspectorDirect(((Inspectable)field).inspect());
             } else if (field instanceof JsonProducer) {
@@ -898,13 +872,8 @@
                 generator().writeEndObject();
                 return;
             }
-<<<<<<< HEAD
             if (settings.tensorShortForm) {
-                generator.writeRawValue(new String(JsonFormat.encodeShortForm(tensor.get()), StandardCharsets.UTF_8));
-=======
-            if (tensorShortForm) {
                 generator().writeRawValue(new String(JsonFormat.encodeShortForm(tensor.get()), StandardCharsets.UTF_8));
->>>>>>> 0be7fcf7
             } else {
                 generator().writeRawValue(new String(JsonFormat.encode(tensor.get()), StandardCharsets.UTF_8));
             }
