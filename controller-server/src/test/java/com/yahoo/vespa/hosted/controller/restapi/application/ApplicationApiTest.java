// Copyright 2018 Yahoo Holdings. Licensed under the terms of the Apache 2.0 license. See LICENSE in the project root.
package com.yahoo.vespa.hosted.controller.restapi.application;

import ai.vespa.hosted.api.MultiPartStreamer;
import ai.vespa.hosted.api.Signatures;
import com.yahoo.application.container.handler.Request;
import com.yahoo.component.Version;
import com.yahoo.config.provision.ApplicationId;
import com.yahoo.config.provision.AthenzService;
import com.yahoo.config.provision.ClusterSpec;
import com.yahoo.config.provision.Environment;
import com.yahoo.config.provision.HostName;
import com.yahoo.config.provision.RegionName;
import com.yahoo.config.provision.RotationName;
import com.yahoo.config.provision.TenantName;
import com.yahoo.config.provision.zone.ZoneId;
import com.yahoo.slime.Cursor;
import com.yahoo.slime.Slime;
import com.yahoo.test.ManualClock;
import com.yahoo.vespa.athenz.api.AthenzDomain;
import com.yahoo.vespa.athenz.api.AthenzIdentity;
import com.yahoo.vespa.athenz.api.AthenzUser;
import com.yahoo.vespa.athenz.api.OktaAccessToken;
import com.yahoo.vespa.config.SlimeUtils;
import com.yahoo.vespa.hosted.controller.Application;
import com.yahoo.vespa.hosted.controller.ApplicationController;
import com.yahoo.vespa.hosted.controller.LockedTenant;
import com.yahoo.vespa.hosted.controller.api.application.v4.EnvironmentResource;
import com.yahoo.vespa.hosted.controller.api.identifiers.Property;
import com.yahoo.vespa.hosted.controller.api.identifiers.PropertyId;
import com.yahoo.vespa.hosted.controller.api.identifiers.ScrewdriverId;
import com.yahoo.vespa.hosted.controller.api.identifiers.UserId;
import com.yahoo.vespa.hosted.controller.api.integration.MetricsService.ApplicationMetrics;
import com.yahoo.vespa.hosted.controller.api.integration.configserver.ConfigServerException;
import com.yahoo.vespa.hosted.controller.api.integration.deployment.ApplicationVersion;
import com.yahoo.vespa.hosted.controller.api.integration.deployment.JobType;
import com.yahoo.vespa.hosted.controller.api.integration.organization.Contact;
import com.yahoo.vespa.hosted.controller.api.integration.organization.IssueId;
import com.yahoo.vespa.hosted.controller.api.integration.organization.MockContactRetriever;
import com.yahoo.vespa.hosted.controller.api.integration.organization.User;
import com.yahoo.vespa.hosted.controller.application.ApplicationPackage;
import com.yahoo.vespa.hosted.controller.application.Change;
import com.yahoo.vespa.hosted.controller.application.ClusterInfo;
import com.yahoo.vespa.hosted.controller.application.ClusterUtilization;
import com.yahoo.vespa.hosted.controller.application.Deployment;
import com.yahoo.vespa.hosted.controller.application.DeploymentJobs;
import com.yahoo.vespa.hosted.controller.application.DeploymentMetrics;
import com.yahoo.vespa.hosted.controller.application.JobStatus;
import com.yahoo.vespa.hosted.controller.application.RotationStatus;
import com.yahoo.vespa.hosted.controller.application.RoutingPolicy;
import com.yahoo.vespa.hosted.controller.athenz.ApplicationAction;
import com.yahoo.vespa.hosted.controller.athenz.HostedAthenzIdentities;
import com.yahoo.vespa.hosted.controller.athenz.mock.AthenzClientFactoryMock;
import com.yahoo.vespa.hosted.controller.athenz.mock.AthenzDbMock;
import com.yahoo.vespa.hosted.controller.deployment.ApplicationPackageBuilder;
import com.yahoo.vespa.hosted.controller.deployment.BuildJob;
import com.yahoo.vespa.hosted.controller.deployment.DeploymentTrigger;
import com.yahoo.vespa.hosted.controller.integration.ConfigServerMock;
import com.yahoo.vespa.hosted.controller.integration.MetricsServiceMock;
import com.yahoo.vespa.hosted.controller.restapi.ContainerControllerTester;
import com.yahoo.vespa.hosted.controller.restapi.ContainerTester;
import com.yahoo.vespa.hosted.controller.restapi.ControllerContainerTest;
import com.yahoo.vespa.hosted.controller.tenant.AthenzTenant;
import com.yahoo.yolean.Exceptions;
import org.junit.Before;
import org.junit.Test;

import java.io.File;
import java.io.IOException;
import java.io.UncheckedIOException;
import java.net.URI;
import java.nio.charset.StandardCharsets;
import java.time.Instant;
import java.util.ArrayList;
import java.util.Base64;
import java.util.Collections;
import java.util.HashMap;
import java.util.List;
import java.util.Map;
import java.util.Optional;
import java.util.Set;
import java.util.TreeMap;
import java.util.function.Supplier;

import static com.yahoo.application.container.handler.Request.Method.DELETE;
import static com.yahoo.application.container.handler.Request.Method.GET;
import static com.yahoo.application.container.handler.Request.Method.PATCH;
import static com.yahoo.application.container.handler.Request.Method.POST;
import static com.yahoo.application.container.handler.Request.Method.PUT;
import static org.junit.Assert.assertEquals;
import static org.junit.Assert.assertFalse;
import static org.junit.Assert.assertNotNull;
import static org.junit.Assert.assertNull;
import static org.junit.Assert.assertTrue;

/**
 * @author bratseth
 * @author mpolden
 * @author bjorncs
 * @author jonmv
 */
public class ApplicationApiTest extends ControllerContainerTest {

    private static final String responseFiles = "src/test/java/com/yahoo/vespa/hosted/controller/restapi/application/responses/";

    private static final ApplicationPackage applicationPackage = new ApplicationPackageBuilder()
            .environment(Environment.prod)
            .globalServiceId("foo")
            .region("us-central-1")
            .region("us-east-3")
            .region("us-west-1")
            .blockChange(false, true, "mon-fri", "0-8", "UTC")
            .build();

    private static final AthenzDomain ATHENZ_TENANT_DOMAIN = new AthenzDomain("domain1");
    private static final AthenzDomain ATHENZ_TENANT_DOMAIN_2 = new AthenzDomain("domain2");
    private static final ScrewdriverId SCREWDRIVER_ID = new ScrewdriverId("12345");
    private static final UserId USER_ID = new UserId("myuser");
    private static final UserId HOSTED_VESPA_OPERATOR = new UserId("johnoperator");
    private static final OktaAccessToken OKTA_AT = new OktaAccessToken("dummy");
    private static final ZoneId TEST_ZONE = ZoneId.from(Environment.test, RegionName.from("us-east-1"));
    private static final ZoneId STAGING_ZONE = ZoneId.from(Environment.staging, RegionName.from("us-east-3"));


    private ContainerControllerTester controllerTester;
    private ContainerTester tester;

    @Before
    public void before() {
        controllerTester = new ContainerControllerTester(container, responseFiles);
        tester = controllerTester.containerTester();
    }

    @Test
    public void testApplicationApi() {
        tester.computeVersionStatus();
        tester.controller().jobController().setRunner(__ -> { }); // Avoid uncontrollable, multi-threaded job execution

        createAthenzDomainWithAdmin(ATHENZ_TENANT_DOMAIN, USER_ID); // (Necessary but not provided in this API)

        // GET API root
        tester.assertResponse(request("/application/v4/", GET).userIdentity(USER_ID),
                              new File("root.json"));
        // POST (add) a tenant without property ID
        tester.assertResponse(request("/application/v4/tenant/tenant1", POST)
                                      .userIdentity(USER_ID)
                                      .data("{\"athensDomain\":\"domain1\", \"property\":\"property1\"}")
                                      .oktaAccessToken(OKTA_AT),
                              new File("tenant-without-applications.json"));
        // PUT (modify) a tenant
        tester.assertResponse(request("/application/v4/tenant/tenant1", PUT)
                                      .userIdentity(USER_ID)
                                      .oktaAccessToken(OKTA_AT)
                                      .data("{\"athensDomain\":\"domain1\", \"property\":\"property1\"}"),
                              new File("tenant-without-applications.json"));
        // GET the authenticated user (with associated tenants)
        tester.assertResponse(request("/application/v4/user", GET).userIdentity(USER_ID),
                              new File("user.json"));
        // PUT a user tenant
        tester.assertResponse(request("/application/v4/user", PUT).userIdentity(USER_ID),
                              "{\"message\":\"Created user 'by-myuser'\"}");
        // GET the authenticated user which now exists (with associated tenants)
        tester.assertResponse(request("/application/v4/user", GET).userIdentity(USER_ID),
                              new File("user-which-exists.json"));
        // DELETE the user
        tester.assertResponse(request("/application/v4/tenant/by-myuser", DELETE).userIdentity(USER_ID),
                              "{\"tenant\":\"by-myuser\",\"type\":\"USER\",\"applications\":[]}");
        // GET all tenants
        tester.assertResponse(request("/application/v4/tenant/", GET).userIdentity(USER_ID),
                              new File("tenant-list.json"));


        // Add another Athens domain, so we can try to create more tenants
        createAthenzDomainWithAdmin(ATHENZ_TENANT_DOMAIN_2, USER_ID); // New domain to test tenant w/property ID
        // Add property info for that property id, as well, in the mock organization.
        registerContact(1234);

        // POST (add) a tenant with property ID
        tester.assertResponse(request("/application/v4/tenant/tenant2", POST)
                                      .userIdentity(USER_ID)
                                      .oktaAccessToken(OKTA_AT)
                                      .data("{\"athensDomain\":\"domain2\", \"property\":\"property2\", \"propertyId\":\"1234\"}"),
                              new File("tenant-without-applications-with-id.json"));
        // PUT (modify) a tenant with property ID
        tester.assertResponse(request("/application/v4/tenant/tenant2", PUT)
                                      .userIdentity(USER_ID)
                                      .oktaAccessToken(OKTA_AT)
                                      .data("{\"athensDomain\":\"domain2\", \"property\":\"property2\", \"propertyId\":\"1234\"}"),
                              new File("tenant-without-applications-with-id.json"));
        // GET a tenant with property ID and contact information
        updateContactInformation();
        tester.assertResponse(request("/application/v4/tenant/tenant2", GET).userIdentity(USER_ID),
                              new File("tenant-with-contact-info.json"));

        // POST (create) an application
        tester.assertResponse(request("/application/v4/tenant/tenant1/application/application1/instance/instance1", POST)
                                      .userIdentity(USER_ID)
                                      .oktaAccessToken(OKTA_AT),
                              new File("application-reference.json"));
        // GET a tenant
        tester.assertResponse(request("/application/v4/tenant/tenant1", GET).userIdentity(USER_ID),
                              new File("tenant-with-application.json"));

        // GET tenant applications
        tester.assertResponse(request("/application/v4/tenant/tenant1/application/", GET).userIdentity(USER_ID),
                              new File("application-list.json"));
        // GET tenant applications (instances of "application1" only)
        tester.assertResponse(request("/application/v4/tenant/tenant1/application/application1/instance/", GET).userIdentity(USER_ID),
                              new File("application-list.json"));

        addUserToHostedOperatorRole(HostedAthenzIdentities.from(HOSTED_VESPA_OPERATOR));

        // POST (deploy) an application to a zone - manual user deployment (includes a content hash for verification)
        MultiPartStreamer entity = createApplicationDeployData(applicationPackage, true);
<<<<<<< HEAD
        tester.assertResponse(request("/application/v4/tenant/tenant1/application/application1/environment/dev/region/us-west-1/instance/instance1/deploy", POST)
=======
        tester.assertResponse(request("/application/v4/tenant/tenant1/application/application1/environment/dev/region/us-east-1/instance/default/deploy", POST)
>>>>>>> 1b2c6aa1
                                      .data(entity)
                                      .header("X-Content-Hash", Base64.getEncoder().encodeToString(Signatures.sha256Digest(entity::data)))
                                      .userIdentity(USER_ID),
                              new File("deploy-result.json"));


        // POST (deploy) an application to a zone. This simulates calls done by our tenant pipeline.
        ApplicationId id = ApplicationId.from("tenant1", "application1", "instance1");
        long screwdriverProjectId = 123;

        addScrewdriverUserToDeployRole(SCREWDRIVER_ID,
                                       ATHENZ_TENANT_DOMAIN,
                                       new com.yahoo.vespa.hosted.controller.api.identifiers.ApplicationId(id.application().value())); // (Necessary but not provided in this API)

        // Pipeline notifies about completed component job
        controllerTester.jobCompletion(JobType.component)
                        .application(id)
                        .projectId(screwdriverProjectId)
                        .uploadArtifact(applicationPackage)
                        .submit();

        // ... systemtest
        tester.assertResponse(request("/application/v4/tenant/tenant1/application/application1/environment/test/region/us-east-1/instance/instance1/", POST)
                                      .data(createApplicationDeployData(Optional.empty(), false))
                                      .screwdriverIdentity(SCREWDRIVER_ID),
                              new File("deploy-result.json"));
        tester.assertResponse(request("/application/v4/tenant/tenant1/application/application1/environment/test/region/us-east-1/instance/instance1", DELETE)
                                      .screwdriverIdentity(SCREWDRIVER_ID),
                              "Deactivated tenant/tenant1/application/application1/instance/instance1/environment/test/region/us-east-1");

        controllerTester.jobCompletion(JobType.systemTest)
                        .application(id)
                        .projectId(screwdriverProjectId)
                        .submit();

        // ... staging
        tester.assertResponse(request("/application/v4/tenant/tenant1/application/application1/environment/staging/region/us-east-3/instance/instance1/", POST)
                                      .data(createApplicationDeployData(Optional.empty(), false))
                                      .screwdriverIdentity(SCREWDRIVER_ID),
                              new File("deploy-result.json"));
        tester.assertResponse(request("/application/v4/tenant/tenant1/application/application1/environment/staging/region/us-east-3/instance/instance1", DELETE)
                                      .screwdriverIdentity(SCREWDRIVER_ID),
                              "Deactivated tenant/tenant1/application/application1/instance/instance1/environment/staging/region/us-east-3");
        controllerTester.jobCompletion(JobType.stagingTest)
                        .application(id)
                        .projectId(screwdriverProjectId)
                        .submit();

        // ... prod zone
        tester.assertResponse(request("/application/v4/tenant/tenant1/application/application1/environment/prod/region/us-central-1/instance/instance1/", POST)
                                      .data(createApplicationDeployData(Optional.empty(), false))
                                      .screwdriverIdentity(SCREWDRIVER_ID),
                              new File("deploy-result.json"));
        controllerTester.jobCompletion(JobType.productionUsCentral1)
                        .application(id)
                        .projectId(screwdriverProjectId)
                        .unsuccessful()
                        .submit();

        // POST an application deployment to a production zone - operator emergency deployment - fails since package is unknown
        entity = createApplicationDeployData(Optional.empty(),
                                             Optional.of(ApplicationVersion.from(BuildJob.defaultSourceRevision,
                                                                                 BuildJob.defaultBuildNumber - 1)),
                                             true);
        tester.assertResponse(request("/application/v4/tenant/tenant1/application/application1/environment/prod/region/us-central-1/instance/instance1/", POST)
                                      .data(entity)
                                      .userIdentity(HOSTED_VESPA_OPERATOR),
                              "{\"error-code\":\"BAD_REQUEST\",\"message\":\"No application package found for tenant1.application1.instance1 with version 1.0.41-commit1\"}",
                              400);

        // POST an application deployment to a production zone - operator emergency deployment - works with known package
        entity = createApplicationDeployData(Optional.empty(),
                                             Optional.of(ApplicationVersion.from(BuildJob.defaultSourceRevision,
                                                                                 BuildJob.defaultBuildNumber)),
                                             true);
        tester.assertResponse(request("/application/v4/tenant/tenant1/application/application1/environment/prod/region/us-central-1/instance/instance1/", POST)
                                      .data(entity)
                                      .userIdentity(HOSTED_VESPA_OPERATOR),
                              new File("deploy-result.json"));

        // POST (create) another application
        ApplicationPackage applicationPackage = new ApplicationPackageBuilder()
                .environment(Environment.prod)
                .region("us-west-1")
                .build();

        tester.assertResponse(request("/application/v4/tenant/tenant2/application/application2", POST)
                                      .userIdentity(USER_ID)
                                      .oktaAccessToken(OKTA_AT),
                              new File("application-reference-2.json"));

        ApplicationId app2 = ApplicationId.from("tenant2", "application2", "default");
        long screwdriverProjectId2 = 456;
        addScrewdriverUserToDeployRole(SCREWDRIVER_ID,
                                       ATHENZ_TENANT_DOMAIN_2,
                                       new com.yahoo.vespa.hosted.controller.api.identifiers.ApplicationId(app2.application().value()));

        // Trigger upgrade and then application change
        controllerTester.controller().applications().deploymentTrigger().triggerChange(app2, Change.of(Version.fromString("7.0")));

        controllerTester.jobCompletion(JobType.component)
                        .application(app2)
                        .projectId(screwdriverProjectId2)
                        .uploadArtifact(applicationPackage)
                        .submit();

        // GET application having both change and outstanding change
        tester.assertResponse(request("/application/v4/tenant/tenant2/application/application2", GET)
                                      .userIdentity(USER_ID),
                              new File("application2.json"));

        // GET application having both change and outstanding change
        tester.assertResponse(request("/application/v4/tenant/tenant2/application/application2", GET)
                                      .screwdriverIdentity(SCREWDRIVER_ID),
                              new File("application2.json"));


        // PATCH in a major version override
        tester.assertResponse(request("/application/v4/tenant/tenant2/application/application2", PATCH)
                                      .userIdentity(USER_ID)
                                      .data("{\"majorVersion\":7}"),
                              "{\"message\":\"Set major version to 7\"}");

        // PATCH in a pem deploy key
        tester.assertResponse(request("/application/v4/tenant/tenant2/application/application2", PATCH)
                                      .userIdentity(USER_ID)
                                      .data("{\"pemDeployKey\":\"-----BEGIN PUBLIC KEY-----\n∠( ᐛ 」∠)＿\n-----END PUBLIC KEY-----\"}"),
                              "{\"message\":\"Set pem deploy key to -----BEGIN PUBLIC KEY-----\\n∠( ᐛ 」∠)＿\\n-----END PUBLIC KEY-----\"}");

        // GET an application with a major version override
        tester.assertResponse(request("/application/v4/tenant/tenant2/application/application2", GET)
                                      .userIdentity(USER_ID),
                              new File("application2-with-patches.json"));

        // PATCH in removal of the application major version override removal
        tester.assertResponse(request("/application/v4/tenant/tenant2/application/application2", PATCH)
                                      .userIdentity(USER_ID)
                                      .data("{\"majorVersion\":null}"),
                              "{\"message\":\"Set major version to empty\"}");

        // PATCH in removal of the pem deploy key
        tester.assertResponse(request("/application/v4/tenant/tenant2/application/application2", PATCH)
                                      .userIdentity(USER_ID)
                                      .data("{\"pemDeployKey\":null}"),
                              "{\"message\":\"Set pem deploy key to empty\"}");

        tester.assertResponse(request("/application/v4/tenant/tenant2/application/application2", GET)
                                      .userIdentity(USER_ID),
                              new File("application2.json"));

        // DELETE application
        tester.assertResponse(request("/application/v4/tenant/tenant2/application/application2", DELETE)
                                      .userIdentity(USER_ID)
                                      .oktaAccessToken(OKTA_AT),
                              "");

        setDeploymentMaintainedInfo(controllerTester);
        // GET tenant application deployments
        tester.assertResponse(request("/application/v4/tenant/tenant1/application/application1/instance/instance1", GET)
                                      .userIdentity(USER_ID),
                              new File("application.json"));
        // GET an application deployment
        tester.assertResponse(request("/application/v4/tenant/tenant1/application/application1/environment/prod/region/us-central-1/instance/instance1", GET)
                                      .userIdentity(USER_ID),
                              new File("deployment.json"));

        addIssues(controllerTester, ApplicationId.from("tenant1", "application1", "instance1"));
        // GET at root, with "&recursive=deployment", returns info about all tenants, their applications and their deployments
        tester.assertResponse(request("/application/v4/", GET)
                                      .userIdentity(USER_ID)
                                      .recursive("deployment"),
                              new File("recursive-root.json"));
        // GET at root, with "&recursive=tenant", returns info about all tenants, with limited info about their applications.
        tester.assertResponse(request("/application/v4/", GET)
                                      .userIdentity(USER_ID)
                                      .recursive("tenant"),
                              new File("recursive-until-tenant-root.json"));
        // GET at a tenant, with "&recursive=true", returns full info about their applications and their deployments
        tester.assertResponse(request("/application/v4/tenant/tenant1/", GET)
                                      .userIdentity(USER_ID)
                                      .recursive("true"),
                              new File("tenant1-recursive.json"));
        // GET at an application, with "&recursive=true", returns full info about its deployments
        tester.assertResponse(request("/application/v4/tenant/tenant1/application/application1/instance/instance1", GET)
                                      .userIdentity(USER_ID)
                                      .recursive("true"),
                              new File("application1-recursive.json"));

        // GET nodes
        tester.assertResponse(request("/application/v4/tenant/tenant1/application/application1/environment/prod/region/us-central-1/instance/instance1/nodes", GET)
                             .userIdentity(USER_ID),
                              new File("application-nodes.json"));

        // GET logs
        tester.assertResponse(request("/application/v4/tenant/tenant2/application/application1/environment/dev/region/us-central-1/instance/default/logs?from=1233&to=3214", GET)
                        .userIdentity(USER_ID),
                "INFO - All good");

        // DELETE (cancel) ongoing change
        tester.assertResponse(request("/application/v4/tenant/tenant1/application/application1/instance/instance1/deploying", DELETE)
                                      .userIdentity(HOSTED_VESPA_OPERATOR),
                              "{\"message\":\"Changed deployment from 'application change to 1.0.42-commit1' to 'no change' for application 'tenant1.application1.instance1'\"}");

        // DELETE (cancel) again is a no-op
        tester.assertResponse(request("/application/v4/tenant/tenant1/application/application1/instance/instance1/deploying", DELETE)
                                      .userIdentity(USER_ID)
                                      .data("{\"cancel\":\"all\"}"),
                              "{\"message\":\"No deployment in progress for application 'tenant1.application1.instance1' at this time\"}");

        // POST pinning to a given version to an application
        tester.assertResponse(request("/application/v4/tenant/tenant1/application/application1/instance/instance1/deploying/pin", POST)
                                      .userIdentity(USER_ID)
                                      .data("6.1.0"),
                              "{\"message\":\"Triggered pin to 6.1 for tenant1.application1.instance1\"}");
        assertTrue("Action is logged to audit log",
                   tester.controller().auditLogger().readLog().entries().stream()
                         .anyMatch(entry -> entry.resource().equals("/application/v4/tenant/tenant1/application/application1/instance/instance1/deploying/pin")));
        tester.assertResponse(request("/application/v4/tenant/tenant1/application/application1/instance/instance1/deploying", GET)
                                      .userIdentity(USER_ID), "{\"platform\":\"6.1\",\"pinned\":true}");
        tester.assertResponse(request("/application/v4/tenant/tenant1/application/application1/instance/instance1/deploying/pin", GET)
                                      .userIdentity(USER_ID), "{\"platform\":\"6.1\",\"pinned\":true}");

        // DELETE only the pin to a given version
        tester.assertResponse(request("/application/v4/tenant/tenant1/application/application1/instance/instance1/deploying/pin", DELETE)
                                      .userIdentity(USER_ID),
                              "{\"message\":\"Changed deployment from 'pin to 6.1' to 'upgrade to 6.1' for application 'tenant1.application1.instance1'\"}");
        tester.assertResponse(request("/application/v4/tenant/tenant1/application/application1/instance/instance1/deploying", GET)
                                      .userIdentity(USER_ID), "{\"platform\":\"6.1\",\"pinned\":false}");

        // POST pinning again
        tester.assertResponse(request("/application/v4/tenant/tenant1/application/application1/instance/instance1/deploying/pin", POST)
                                      .userIdentity(USER_ID)
                                      .data("6.1"),
                              "{\"message\":\"Triggered pin to 6.1 for tenant1.application1.instance1\"}");
        tester.assertResponse(request("/application/v4/tenant/tenant1/application/application1/instance/instance1/deploying", GET)
                                      .userIdentity(USER_ID), "{\"platform\":\"6.1\",\"pinned\":true}");

        // DELETE only the version, but leave the pin
        tester.assertResponse(request("/application/v4/tenant/tenant1/application/application1/instance/instance1/deploying/platform", DELETE)
                                      .userIdentity(USER_ID),
                              "{\"message\":\"Changed deployment from 'pin to 6.1' to 'pin to current platform' for application 'tenant1.application1.instance1'\"}");
        tester.assertResponse(request("/application/v4/tenant/tenant1/application/application1/instance/instance1/deploying", GET)
                                      .userIdentity(USER_ID), "{\"pinned\":true}");

        // DELETE also the pin to a given version
        tester.assertResponse(request("/application/v4/tenant/tenant1/application/application1/instance/instance1/deploying/pin", DELETE)
                                      .userIdentity(USER_ID),
                              "{\"message\":\"Changed deployment from 'pin to current platform' to 'no change' for application 'tenant1.application1.instance1'\"}");
        tester.assertResponse(request("/application/v4/tenant/tenant1/application/application1/instance/instance1/deploying", GET)
                                      .userIdentity(USER_ID), "{}");

        // POST a pause to a production job
        tester.assertResponse(request("/application/v4/tenant/tenant1/application/application1/instance/instance1/job/production-us-west-1/pause", POST)
                                      .userIdentity(USER_ID),
                              "{\"message\":\"production-us-west-1 for tenant1.application1.instance1 paused for " + DeploymentTrigger.maxPause + "\"}");

        // POST a triggering to the same production job
        tester.assertResponse(request("/application/v4/tenant/tenant1/application/application1/instance/instance1/job/production-us-west-1", POST)
                                      .userIdentity(USER_ID),
                              "{\"message\":\"Triggered production-us-west-1 for tenant1.application1.instance1\"}");

        // POST a 'restart application' command
        tester.assertResponse(request("/application/v4/tenant/tenant1/application/application1/environment/prod/region/us-central-1/instance/instance1/restart", POST)
                                      .userIdentity(USER_ID),
                              "Requested restart of tenant/tenant1/application/application1/environment/prod/region/us-central-1/instance/instance1");

        // POST a 'restart application' command
        tester.assertResponse(request("/application/v4/tenant/tenant1/application/application1/environment/prod/region/us-central-1/instance/instance1/restart", POST)
                                      .screwdriverIdentity(SCREWDRIVER_ID),
                              "Requested restart of tenant/tenant1/application/application1/environment/prod/region/us-central-1/instance/instance1");

        // POST a 'restart application' in staging environment command
        tester.assertResponse(request("/application/v4/tenant/tenant1/application/application1/environment/staging/region/us-central-1/instance/instance1/restart", POST)
                                      .screwdriverIdentity(SCREWDRIVER_ID),
                              "Requested restart of tenant/tenant1/application/application1/environment/staging/region/us-central-1/instance/instance1");

        // POST a 'restart application' in staging test command
        tester.assertResponse(request("/application/v4/tenant/tenant1/application/application1/environment/test/region/us-central-1/instance/instance1/restart", POST)
                                      .screwdriverIdentity(SCREWDRIVER_ID),
                              "Requested restart of tenant/tenant1/application/application1/environment/test/region/us-central-1/instance/instance1");

        // POST a 'restart application' in staging dev command
        tester.assertResponse(request("/application/v4/tenant/tenant1/application/application1/environment/dev/region/us-central-1/instance/instance1/restart", POST)
                                      .userIdentity(USER_ID),
                              "Requested restart of tenant/tenant1/application/application1/environment/dev/region/us-central-1/instance/instance1");

        // POST a 'restart application' command with a host filter (other filters not supported yet)
        tester.assertResponse(request("/application/v4/tenant/tenant1/application/application1/environment/prod/region/us-central-1/instance/instance1/restart?hostname=host1", POST)
                                      .screwdriverIdentity(SCREWDRIVER_ID),
                              "{\"error-code\":\"INTERNAL_SERVER_ERROR\",\"message\":\"No node with the hostname host1 is known.\"}", 500);

        // GET suspended
        tester.assertResponse(request("/application/v4/tenant/tenant1/application/application1/environment/prod/region/us-central-1/instance/instance1/suspended", GET)
                                      .userIdentity(USER_ID),
                              new File("suspended.json"));

        // GET services
        tester.assertResponse(request("/application/v4/tenant/tenant1/application/application1/environment/prod/region/us-central-1/instance/instance1/service", GET)
                                      .userIdentity(USER_ID),
                              new File("services.json"));
        // GET service
        tester.assertResponse(request("/application/v4/tenant/tenant1/application/application1/environment/prod/region/us-central-1/instance/instance1/service/storagenode-awe3slno6mmq2fye191y324jl/state/v1/", GET)
                                      .userIdentity(USER_ID),
                              new File("service.json"));

        // DELETE application with active deployments fails
        tester.assertResponse(request("/application/v4/tenant/tenant1/application/application1/instance/instance1", DELETE)
                                      .userIdentity(USER_ID)
                                      .oktaAccessToken(OKTA_AT),
                              new File("delete-with-active-deployments.json"), 400);

        // GET config for running a test against a deployment
        tester.assertResponse(request("/application/v4/tenant/tenant1/application/application1/instance/default/job/dev-us-east-1/test-config", GET)
                                      .userIdentity(USER_ID),
                              new File("test-config.json"));

        // DELETE (deactivate) a deployment - dev
<<<<<<< HEAD
        tester.assertResponse(request("/application/v4/tenant/tenant1/application/application1/environment/dev/region/us-west-1/instance/instance1", DELETE)
                                      .userIdentity(USER_ID),
                              "Deactivated tenant/tenant1/application/application1/instance/instance1/environment/dev/region/us-west-1");
=======
        tester.assertResponse(request("/application/v4/tenant/tenant1/application/application1/environment/dev/region/us-east-1/instance/default", DELETE)
                                      .userIdentity(USER_ID),
                              "Deactivated tenant/tenant1/application/application1/environment/dev/region/us-east-1/instance/default");
>>>>>>> 1b2c6aa1

        // DELETE (deactivate) a deployment - prod
        tester.assertResponse(request("/application/v4/tenant/tenant1/application/application1/environment/prod/region/us-central-1/instance/instance1", DELETE)
                                      .screwdriverIdentity(SCREWDRIVER_ID),
                              "Deactivated tenant/tenant1/application/application1/instance/instance1/environment/prod/region/us-central-1");


        // DELETE (deactivate) a deployment is idempotent
        tester.assertResponse(request("/application/v4/tenant/tenant1/application/application1/environment/prod/region/us-central-1/instance/instance1", DELETE)
                                      .screwdriverIdentity(SCREWDRIVER_ID),
                              "Deactivated tenant/tenant1/application/application1/instance/instance1/environment/prod/region/us-central-1");

        // POST an application package to start a deployment to dev
        tester.assertResponse(request("/application/v4/tenant/tenant1/application/application1/instance/instance1/deploy/dev-us-east-1", POST)
                             .userIdentity(USER_ID)
                             .data(createApplicationDeployData(applicationPackage, false)),
                              new File("deployment-job-accepted.json"));

        // POST an application package and a test jar, submitting a new application for internal pipeline deployment.
        // First attempt does not have an Athenz service definition in deployment spec, and is accepted.
        tester.assertResponse(request("/application/v4/tenant/tenant1/application/application1/instance/instance1/submit", POST)
                                      .screwdriverIdentity(SCREWDRIVER_ID)
                                      .data(createApplicationSubmissionData(applicationPackage)),
                              "{\"message\":\"Application package version: 1.0.43-d00d, source revision of repository 'repo', branch 'master' with commit 'd00d', by a@b, built against 6.1 at 1970-01-01T00:00:01Z\"}");

        // Second attempt has a service under a different domain than the tenant of the application, and fails.
        ApplicationPackage packageWithServiceForWrongDomain = new ApplicationPackageBuilder()
                .environment(Environment.prod)
                .athenzIdentity(com.yahoo.config.provision.AthenzDomain.from(ATHENZ_TENANT_DOMAIN_2.getName()), AthenzService.from("service"))
                .region("us-west-1")
                .build();
        tester.assertResponse(request("/application/v4/tenant/tenant1/application/application1/instance/instance1/submit", POST)
                                      .screwdriverIdentity(SCREWDRIVER_ID)
                                      .data(createApplicationSubmissionData(packageWithServiceForWrongDomain)),
                              "{\"error-code\":\"BAD_REQUEST\",\"message\":\"Athenz domain in deployment.xml: [domain2] must match tenant domain: [domain1]\"}", 400);

        // Third attempt finally has a service under the domain of the tenant, and succeeds.
        ApplicationPackage packageWithService = new ApplicationPackageBuilder()
                .environment(Environment.prod)
                .athenzIdentity(com.yahoo.config.provision.AthenzDomain.from(ATHENZ_TENANT_DOMAIN.getName()), AthenzService.from("service"))
                .region("us-west-1")
                .build();
        tester.assertResponse(request("/application/v4/tenant/tenant1/application/application1/instance/instance1/submit", POST)
                                      .screwdriverIdentity(SCREWDRIVER_ID)
                                      .data(createApplicationSubmissionData(packageWithService)),
                              "{\"message\":\"Application package version: 1.0.44-d00d, source revision of repository 'repo', branch 'master' with commit 'd00d', by a@b, built against 6.1 at 1970-01-01T00:00:01Z\"}");

        // Fourth attempt has a wrong content hash in a header, and fails.
        tester.assertResponse(request("/application/v4/tenant/tenant1/application/application1/instance/instance1/submit", POST)
                                      .screwdriverIdentity(SCREWDRIVER_ID)
                                      .header("X-Content-Hash", "not/the/right/hash")
                                      .data(createApplicationSubmissionData(packageWithService)),
                              "{\"error-code\":\"BAD_REQUEST\",\"message\":\"Value of X-Content-Hash header does not match computed content hash\"}", 400);

        // Fifth attempt has the right content hash in a header, and succeeds.
        MultiPartStreamer streamer = createApplicationSubmissionData(packageWithService);
        tester.assertResponse(request("/application/v4/tenant/tenant1/application/application1/instance/instance1/submit", POST)
                                      .screwdriverIdentity(SCREWDRIVER_ID)
                                      .header("X-Content-Hash", Base64.getEncoder().encodeToString(Signatures.sha256Digest(streamer::data)))
                                      .data(streamer),
                              "{\"message\":\"Application package version: 1.0.45-d00d, source revision of repository 'repo', branch 'master' with commit 'd00d', by a@b, built against 6.1 at 1970-01-01T00:00:01Z\"}");

        ApplicationId app1 = ApplicationId.from("tenant1", "application1", "instance1");
        tester.assertResponse(request("/application/v4/tenant/tenant1/application/application1/instance/instance1/jobreport", POST)
                                      .screwdriverIdentity(SCREWDRIVER_ID)
                                      .data(asJson(DeploymentJobs.JobReport.ofComponent(app1,
                                                                                        1234,
                                                                                        123,
                                                                                        Optional.empty(),
                                                                                        BuildJob.defaultSourceRevision))),
                              "{\"error-code\":\"BAD_REQUEST\",\"message\":\"" + app1 + " is set up to be deployed from internally," +
                              " and no longer accepts submissions from Screwdriver v3 jobs. If you need to revert " +
                              "to the old pipeline, please file a ticket at yo/vespa-support and request this.\"}",
                              400);

        // GET deployment job overview, after triggering system and staging test jobs.
        assertEquals(2, tester.controller().applications().deploymentTrigger().triggerReadyJobs());
        tester.assertResponse(request("/application/v4/tenant/tenant1/application/application1/instance/instance1/job", GET)
                                      .userIdentity(USER_ID),
                              new File("jobs.json"));

        // GET system test job overview.
        tester.assertResponse(request("/application/v4/tenant/tenant1/application/application1/instance/instance1/job/system-test", GET)
                                      .userIdentity(USER_ID),
                              new File("system-test-job.json"));

        // GET system test run 1 details.
        tester.assertResponse(request("/application/v4/tenant/tenant1/application/application1/instance/instance1/job/system-test/run/1", GET)
                                      .userIdentity(USER_ID),
                              new File("system-test-details.json"));

        // DELETE a running job to have it aborted.
        tester.assertResponse(request("/application/v4/tenant/tenant1/application/application1/instance/instance1/job/staging-test", DELETE)
                                      .userIdentity(USER_ID),
                              "{\"message\":\"Aborting run 1 of staging-test for tenant1.application1.instance1\"}");

        // DELETE submission to unsubscribe from continuous deployment.
        tester.assertResponse(request("/application/v4/tenant/tenant1/application/application1/instance/instance1/submit", DELETE)
                                      .userIdentity(HOSTED_VESPA_OPERATOR),
                              "{\"message\":\"Unregistered 'tenant1.application1.instance1' from internal deployment pipeline.\"}");

        tester.assertResponse(request("/application/v4/tenant/tenant1/application/application1/instance/instance1/jobreport", POST)
                                      .screwdriverIdentity(SCREWDRIVER_ID)
                                      .data(asJson(DeploymentJobs.JobReport.ofComponent(app1,
                                                                                        1234,
                                                                                        123,
                                                                                        Optional.empty(),
                                                                                        BuildJob.defaultSourceRevision))),
                              "{\"message\":\"ok\"}");

        // PUT (create) the authenticated user
        byte[] data = new byte[0];
        tester.assertResponse(request("/application/v4/user?user=new_user&domain=by", PUT)
                                      .data(data)
                                      .userIdentity(new UserId("new_user")), // Normalized to by-new-user by API
                              new File("create-user-response.json"));

        // GET user lists only tenants for the authenticated user
        tester.assertResponse(request("/application/v4/user", GET)
                                      .userIdentity(new UserId("other_user")),
                              "{\"user\":\"other_user\",\"tenants\":[],\"tenantExists\":false}");

        // OPTIONS return 200 OK
        tester.assertResponse(request("/application/v4/", Request.Method.OPTIONS)
                                      .userIdentity(USER_ID),
                              "");

        // DELETE an application
        tester.assertResponse(request("/application/v4/tenant/tenant1/application/application1/instance/instance1", DELETE).userIdentity(USER_ID)
                                      .oktaAccessToken(OKTA_AT),
                              "");
        // DELETE a tenant
        tester.assertResponse(request("/application/v4/tenant/tenant1", DELETE).userIdentity(USER_ID)
                                      .oktaAccessToken(OKTA_AT),
                              new File("tenant-without-applications.json"));
    }

    private void addIssues(ContainerControllerTester tester, ApplicationId id) {
        tester.controller().applications().lockOrThrow(id, application ->
                tester.controller().applications().store(application.withDeploymentIssueId(IssueId.from("123"))
                                                                    .withOwnershipIssueId(IssueId.from("321"))
                                                                    .withOwner(User.from("owner-username"))));
    }

    @Test
    public void testRotationOverride() {
        // Setup
        tester.computeVersionStatus();
        createAthenzDomainWithAdmin(ATHENZ_TENANT_DOMAIN, USER_ID);
        ApplicationPackage applicationPackage = new ApplicationPackageBuilder()
                .globalServiceId("foo")
                .region("us-west-1")
                .region("us-east-3")
                .build();

        // Create tenant and deploy
        ApplicationId id = createTenantAndApplication();
        long projectId = 1;
        MultiPartStreamer deployData = createApplicationDeployData(Optional.empty(), false);
        startAndTestChange(controllerTester, id, projectId, applicationPackage, deployData, 100);

        // us-west-1
        tester.assertResponse(request("/application/v4/tenant/tenant1/application/application1/instance/instance1/environment/prod/region/us-west-1/deploy", POST)
                                      .data(deployData)
                                      .screwdriverIdentity(SCREWDRIVER_ID),
                              new File("deploy-result.json"));
        controllerTester.jobCompletion(JobType.productionUsWest1)
                        .application(id)
                        .projectId(projectId)
                        .submit();
        setZoneInRotation("rotation-fqdn-1", ZoneId.from("prod", "us-west-1"));

        // Invalid application fails
        tester.assertResponse(request("/application/v4/tenant/tenant2/application/application2/environment/prod/region/us-west-1/instance/default/global-rotation", GET)
                                      .userIdentity(USER_ID),
                              "{\"error-code\":\"BAD_REQUEST\",\"message\":\"tenant2.application2 not found\"}",
                              400);

        // Invalid deployment fails
        tester.assertResponse(request("/application/v4/tenant/tenant1/application/application1/instance/instance1/environment/prod/region/us-east-3/global-rotation", GET)
                                      .userIdentity(USER_ID),
<<<<<<< HEAD
                              "{\"error-code\":\"NOT_FOUND\",\"message\":\"application 'tenant1.application1.instance1' has no deployment in zone prod.us-east-3 in default\"}",
=======
                              "{\"error-code\":\"NOT_FOUND\",\"message\":\"application 'tenant1.application1' has no deployment in prod.us-east-3\"}",
>>>>>>> 1b2c6aa1
                              404);

        // Change status of non-existing deployment fails
        tester.assertResponse(request("/application/v4/tenant/tenant1/application/application1/instance/instance1/environment/prod/region/us-east-3/global-rotation/override", PUT)
                                      .userIdentity(USER_ID)
                                      .data("{\"reason\":\"unit-test\"}"),
<<<<<<< HEAD
                              "{\"error-code\":\"NOT_FOUND\",\"message\":\"application 'tenant1.application1.instance1' has no deployment in zone prod.us-east-3 in default\"}",
=======
                              "{\"error-code\":\"NOT_FOUND\",\"message\":\"application 'tenant1.application1' has no deployment in prod.us-east-3\"}",
>>>>>>> 1b2c6aa1
                              404);

        // GET global rotation status
        setZoneInRotation("rotation-fqdn-1", ZoneId.from("prod", "us-west-1"));
        tester.assertResponse(request("/application/v4/tenant/tenant1/application/application1/instance/instance1/environment/prod/region/us-west-1/global-rotation", GET)
                                      .userIdentity(USER_ID),
                              new File("global-rotation.json"));

        // GET global rotation override status
        tester.assertResponse(request("/application/v4/tenant/tenant1/application/application1/instance/instance1/environment/prod/region/us-west-1/global-rotation/override", GET)
                                      .userIdentity(USER_ID),
                              new File("global-rotation-get.json"));

        // SET global rotation override status
        tester.assertResponse(request("/application/v4/tenant/tenant1/application/application1/instance/instance1/environment/prod/region/us-west-1/global-rotation/override", PUT)
                                      .userIdentity(USER_ID)
                                      .data("{\"reason\":\"unit-test\"}"),
                              new File("global-rotation-put.json"));

        // DELETE global rotation override status
        tester.assertResponse(request("/application/v4/tenant/tenant1/application/application1/instance/instance1/environment/prod/region/us-west-1/global-rotation/override", DELETE)
                                      .userIdentity(USER_ID)
                                      .data("{\"reason\":\"unit-test\"}"),
                              new File("global-rotation-delete.json"));
    }

    @Test
    public void testDeployDirectly() {
        // Setup
        tester.computeVersionStatus();
        createAthenzDomainWithAdmin(ATHENZ_TENANT_DOMAIN, USER_ID);
        addUserToHostedOperatorRole(HostedAthenzIdentities.from(HOSTED_VESPA_OPERATOR));

        // Create tenant
        tester.assertResponse(request("/application/v4/tenant/tenant1", POST).userIdentity(USER_ID)
                                      .data("{\"athensDomain\":\"domain1\", \"property\":\"property1\"}")
                                      .oktaAccessToken(OKTA_AT),
                              new File("tenant-without-applications.json"));

        // Create application
        tester.assertResponse(request("/application/v4/tenant/tenant1/application/application1/instance/instance1", POST)
                                      .userIdentity(USER_ID)
                                      .oktaAccessToken(OKTA_AT),
                              new File("application-reference.json"));

        // Grant deploy access
        addScrewdriverUserToDeployRole(SCREWDRIVER_ID,
                                       ATHENZ_TENANT_DOMAIN,
                                       new com.yahoo.vespa.hosted.controller.api.identifiers.ApplicationId("application1"));

        // POST (deploy) an application to a prod zone - allowed when project ID is not specified
        MultiPartStreamer entity = createApplicationDeployData(applicationPackage, true);
        tester.assertResponse(request("/application/v4/tenant/tenant1/application/application1/environment/prod/region/us-central-1/instance/instance1/deploy", POST)
                                      .data(entity)
                                      .screwdriverIdentity(SCREWDRIVER_ID),
                              new File("deploy-result.json"));

        // POST (deploy) a system application with an application package
        MultiPartStreamer noAppEntity = createApplicationDeployData(Optional.empty(), true);
        tester.assertResponse(request("/application/v4/tenant/hosted-vespa/application/routing/environment/prod/region/us-central-1/instance/default/deploy", POST)
                                      .data(noAppEntity)
                                      .userIdentity(HOSTED_VESPA_OPERATOR),
                              "{\"error-code\":\"BAD_REQUEST\",\"message\":\"Deployment of system applications during a system upgrade is not allowed\"}",
                              400);
        tester.upgradeSystem(tester.controller().versionStatus().controllerVersion().get().versionNumber());
        tester.assertResponse(request("/application/v4/tenant/hosted-vespa/application/routing/environment/prod/region/us-central-1/instance/default/deploy", POST)
                        .data(noAppEntity)
                        .userIdentity(HOSTED_VESPA_OPERATOR),
                new File("deploy-result.json"));

        // POST (deploy) a system application without an application package
        tester.assertResponse(request("/application/v4/tenant/hosted-vespa/application/proxy-host/environment/prod/region/us-central-1/instance/instance1/deploy", POST)
                        .data(noAppEntity)
                        .userIdentity(HOSTED_VESPA_OPERATOR),
                new File("deploy-no-deployment.json"), 400);
    }

    @Test
    public void testSortsDeploymentsAndJobs() {
        tester.computeVersionStatus();

        // Deploy
        ApplicationPackage applicationPackage = new ApplicationPackageBuilder()
                .region("us-east-3")
                .build();
        ApplicationId id = createTenantAndApplication();
        long projectId = 1;
        MultiPartStreamer deployData = createApplicationDeployData(Optional.empty(), false);
        startAndTestChange(controllerTester, id, projectId, applicationPackage, deployData, 100);

        // us-east-3
        tester.assertResponse(request("/application/v4/tenant/tenant1/application/application1/instance/instance1/environment/prod/region/us-east-3/deploy", POST)
                                      .data(deployData)
                                      .screwdriverIdentity(SCREWDRIVER_ID),
                              new File("deploy-result.json"));
        controllerTester.jobCompletion(JobType.productionUsEast3)
                        .application(id)
                        .projectId(projectId)
                        .submit();

        // New zone is added before us-east-3
        applicationPackage = new ApplicationPackageBuilder()
                .globalServiceId("foo")
                // These decides the ordering of deploymentJobs and instances in the response
                .region("us-west-1")
                .region("us-east-3")
                .build();
        startAndTestChange(controllerTester, id, projectId, applicationPackage, deployData, 101);

        // us-west-1
        tester.assertResponse(request("/application/v4/tenant/tenant1/application/application1/instance/instance1/environment/prod/region/us-west-1/deploy", POST)
                                      .data(deployData)
                                      .screwdriverIdentity(SCREWDRIVER_ID),
                              new File("deploy-result.json"));
        controllerTester.jobCompletion(JobType.productionUsWest1)
                        .application(id)
                        .projectId(projectId)
                        .submit();

        setZoneInRotation("rotation-fqdn-1", ZoneId.from("prod", "us-west-1"));

        // us-east-3
        tester.assertResponse(request("/application/v4/tenant/tenant1/application/application1/instance/instance1/environment/prod/region/us-east-3/deploy", POST)
                                      .data(deployData)
                                      .screwdriverIdentity(SCREWDRIVER_ID),
                              new File("deploy-result.json"));
        controllerTester.jobCompletion(JobType.productionUsEast3)
                        .application(id)
                        .projectId(projectId)
                        .submit();

        setDeploymentMaintainedInfo(controllerTester);
        tester.assertResponse(request("/application/v4/tenant/tenant1/application/application1/instance/instance1", GET)
                                      .userIdentity(USER_ID),
                              new File("application-without-change-multiple-deployments.json"));
    }
    
    @Test
    public void testErrorResponses() throws Exception {
        tester.computeVersionStatus();
        createAthenzDomainWithAdmin(ATHENZ_TENANT_DOMAIN, USER_ID);

        // PUT (update) non-existing tenant returns 403 as tenant access cannot be determined when the tenant does not exist
        tester.assertResponse(request("/application/v4/tenant/tenant1", PUT)
                                      .userIdentity(USER_ID)
                                      .oktaAccessToken(OKTA_AT)
                                      .data("{\"athensDomain\":\"domain1\", \"property\":\"property1\"}"),
                              "{\n  \"code\" : 403,\n  \"message\" : \"Access denied\"\n}",
                              403);

        // GET non-existing tenant
        tester.assertResponse(request("/application/v4/tenant/tenant1", GET)
                                      .userIdentity(USER_ID),
                              "{\"error-code\":\"NOT_FOUND\",\"message\":\"Tenant 'tenant1' does not exist\"}",
                              404);

        // GET non-existing application
        tester.assertResponse(request("/application/v4/tenant/tenant1/application/application1", GET)
                                      .userIdentity(USER_ID),
                              "{\"error-code\":\"NOT_FOUND\",\"message\":\"tenant1.application1 not found\"}",
                              404);

        // GET non-existing deployment
        tester.assertResponse(request("/application/v4/tenant/tenant1/application/application1/environment/prod/region/us-east/instance/default", GET)
                                      .userIdentity(USER_ID),
                              "{\"error-code\":\"NOT_FOUND\",\"message\":\"tenant1.application1 not found\"}",
                              404);

        // POST (add) a tenant
        tester.assertResponse(request("/application/v4/tenant/tenant1", POST)
                                      .userIdentity(USER_ID)
                                      .data("{\"athensDomain\":\"domain1\", \"property\":\"property1\"}")
                                      .oktaAccessToken(OKTA_AT),
                              new File("tenant-without-applications.json"));

        // POST (add) another tenant under the same domain
        tester.assertResponse(request("/application/v4/tenant/tenant2", POST)
                                      .userIdentity(USER_ID)
                                      .data("{\"athensDomain\":\"domain1\", \"property\":\"property1\"}")
                                      .oktaAccessToken(OKTA_AT),
                              "{\"error-code\":\"BAD_REQUEST\",\"message\":\"Could not create tenant 'tenant2': The Athens domain 'domain1' is already connected to tenant 'tenant1'\"}",
                              400);

        // Add the same tenant again
        tester.assertResponse(request("/application/v4/tenant/tenant1", POST)
                                      .userIdentity(USER_ID)
                                      .oktaAccessToken(OKTA_AT)
                                      .data("{\"athensDomain\":\"domain1\", \"property\":\"property1\"}"),
                              "{\"error-code\":\"BAD_REQUEST\",\"message\":\"Tenant 'tenant1' already exists\"}",
                              400);

        // POST (add) an Athenz tenant with underscore in name
        tester.assertResponse(request("/application/v4/tenant/my_tenant_2", POST)
                                      .userIdentity(USER_ID)
                                      .data("{\"athensDomain\":\"domain1\", \"property\":\"property1\"}")
                                      .oktaAccessToken(OKTA_AT),
                              "{\"error-code\":\"BAD_REQUEST\",\"message\":\"New tenant or application names must start with a letter, may contain no more than 20 characters, and may only contain lowercase letters, digits or dashes, but no double-dashes.\"}",
                              400);

        // POST (add) an Athenz tenant with by- prefix
        tester.assertResponse(request("/application/v4/tenant/by-tenant2", POST)
                                      .userIdentity(USER_ID)
                                      .data("{\"athensDomain\":\"domain1\", \"property\":\"property1\"}")
                                      .oktaAccessToken(OKTA_AT),
                              "{\"error-code\":\"BAD_REQUEST\",\"message\":\"Athenz tenant name cannot have prefix 'by-'\"}",
                              400);

        // POST (add) an Athenz tenant with a reserved name
        tester.assertResponse(request("/application/v4/tenant/hosted-vespa", POST)
                                      .userIdentity(USER_ID)
                                      .data("{\"athensDomain\":\"domain1\", \"property\":\"property1\"}")
                                      .oktaAccessToken(OKTA_AT),
                              "{\"error-code\":\"BAD_REQUEST\",\"message\":\"Tenant 'hosted-vespa' already exists\"}",
                              400);

        // POST (create) an (empty) application
        tester.assertResponse(request("/application/v4/tenant/tenant1/application/application1/instance/instance1", POST)
                                      .userIdentity(USER_ID)
                                      .oktaAccessToken(OKTA_AT),
                              new File("application-reference.json"));

        // Create the same application again
        tester.assertResponse(request("/application/v4/tenant/tenant1/application/application1/instance/instance1", POST)
                                      .oktaAccessToken(OKTA_AT)
                                      .userIdentity(USER_ID),
                              "{\"error-code\":\"BAD_REQUEST\",\"message\":\"Could not create 'tenant1.application1.instance1': Application already exists\"}",
                              400);

        ConfigServerMock configServer = (ConfigServerMock) container.components().getComponent(ConfigServerMock.class.getName());
        configServer.throwOnNextPrepare(new ConfigServerException(new URI("server-url"), "Failed to prepare application", ConfigServerException.ErrorCode.INVALID_APPLICATION_PACKAGE, null));
        
        // POST (deploy) an application with an invalid application package
        MultiPartStreamer entity = createApplicationDeployData(applicationPackage, true);
        tester.assertResponse(request("/application/v4/tenant/tenant1/application/application1/environment/dev/region/us-west-1/instance/instance1/deploy", POST)
                                      .data(entity)
                                      .userIdentity(USER_ID),
                              new File("deploy-failure.json"), 400);

        // POST (deploy) an application without available capacity
        configServer.throwOnNextPrepare(new ConfigServerException(new URI("server-url"), "Failed to prepare application", ConfigServerException.ErrorCode.OUT_OF_CAPACITY, null));
        tester.assertResponse(request("/application/v4/tenant/tenant1/application/application1/environment/dev/region/us-west-1/instance/instance1/deploy", POST)
                                      .data(entity)
                                      .userIdentity(USER_ID),
                              new File("deploy-out-of-capacity.json"), 400);

        // POST (deploy) an application where activation fails
        configServer.throwOnNextPrepare(new ConfigServerException(new URI("server-url"), "Failed to activate application", ConfigServerException.ErrorCode.ACTIVATION_CONFLICT, null));
        tester.assertResponse(request("/application/v4/tenant/tenant1/application/application1/environment/dev/region/us-west-1/instance/instance1/deploy", POST)
                                      .data(entity)
                                      .userIdentity(USER_ID),
                              new File("deploy-activation-conflict.json"), 409);

        // POST (deploy) an application where we get an internal server error
        configServer.throwOnNextPrepare(new ConfigServerException(new URI("server-url"), "Internal server error", ConfigServerException.ErrorCode.INTERNAL_SERVER_ERROR, null));
        tester.assertResponse(request("/application/v4/tenant/tenant1/application/application1/environment/dev/region/us-west-1/instance/instance1/deploy", POST)
                                      .data(entity)
                                      .userIdentity(USER_ID),
                              new File("deploy-internal-server-error.json"), 500);

        // DELETE tenant which has an application
        tester.assertResponse(request("/application/v4/tenant/tenant1", DELETE)
                                      .userIdentity(USER_ID)
                                      .oktaAccessToken(OKTA_AT),
                              "{\"error-code\":\"BAD_REQUEST\",\"message\":\"Could not delete tenant 'tenant1': This tenant has active applications\"}",
                              400);

        // DELETE application
        tester.assertResponse(request("/application/v4/tenant/tenant1/application/application1/instance/instance1", DELETE)
                                      .userIdentity(USER_ID)
                                      .oktaAccessToken(OKTA_AT),
                              "");
        // DELETE application again - should produce 404
        tester.assertResponse(request("/application/v4/tenant/tenant1/application/application1/instance/instance1", DELETE)
                                      .oktaAccessToken(OKTA_AT)
                                      .userIdentity(USER_ID),
                              "{\"error-code\":\"NOT_FOUND\",\"message\":\"Could not delete application 'tenant1.application1.instance1': Application not found\"}",
                              404);

        // DELETE tenant
        tester.assertResponse(request("/application/v4/tenant/tenant1", DELETE)
                                      .userIdentity(USER_ID)
                                      .oktaAccessToken(OKTA_AT),
                              new File("tenant-without-applications.json"));
        // DELETE tenant again returns 403 as tenant access cannot be determined when the tenant does not exist
        tester.assertResponse(request("/application/v4/tenant/tenant1", DELETE)
                                      .userIdentity(USER_ID),
                              "{\n  \"code\" : 403,\n  \"message\" : \"Access denied\"\n}",
                              403);

        // Create legancy tenant name containing underscores
        tester.controller().curator().writeTenant(new AthenzTenant(TenantName.from("my_tenant"), ATHENZ_TENANT_DOMAIN,
                                                                   new Property("property1"), Optional.empty(), Optional.empty()));
        // POST (add) a Athenz tenant with dashes duplicates existing one with underscores
        tester.assertResponse(request("/application/v4/tenant/my-tenant", POST)
                                      .userIdentity(USER_ID)
                                      .data("{\"athensDomain\":\"domain1\", \"property\":\"property1\"}")
                                      .oktaAccessToken(OKTA_AT),
                              "{\"error-code\":\"BAD_REQUEST\",\"message\":\"Tenant 'my-tenant' already exists\"}",
                              400);
    }
    
    @Test
    public void testAuthorization() {
        UserId authorizedUser = USER_ID;
        UserId unauthorizedUser = new UserId("othertenant");
        
        // Mutation without an user is disallowed
        tester.assertResponse(request("/application/v4/tenant/tenant1", POST)
                                      .data("{\"athensDomain\":\"domain1\", \"property\":\"property1\"}"),
                              "{\n  \"message\" : \"Not authenticated\"\n}",
                              401);

        // ... but read methods are allowed for authenticated user
        tester.assertResponse(request("/application/v4/tenant/", GET)
                                      .userIdentity(USER_ID)
                                      .data("{\"athensDomain\":\"domain1\", \"property\":\"property1\"}"),
                              "[]",
                              200);

        createAthenzDomainWithAdmin(ATHENZ_TENANT_DOMAIN, USER_ID);

        // Creating a tenant for an Athens domain the user is not admin for is disallowed
        tester.assertResponse(request("/application/v4/tenant/tenant1", POST)
                                      .data("{\"athensDomain\":\"domain1\", \"property\":\"property1\"}")
                                      .oktaAccessToken(OKTA_AT)
                                      .userIdentity(unauthorizedUser),
                              "{\"error-code\":\"FORBIDDEN\",\"message\":\"The user 'user.othertenant' is not admin in Athenz domain 'domain1'\"}",
                              403);

        // (Create it with the right tenant id)
        tester.assertResponse(request("/application/v4/tenant/tenant1", POST)
                                      .data("{\"athensDomain\":\"domain1\", \"property\":\"property1\"}")
                                      .userIdentity(authorizedUser)
                                      .oktaAccessToken(OKTA_AT),
                              new File("tenant-without-applications.json"),
                              200);

        // Creating an application for an Athens domain the user is not admin for is disallowed
        tester.assertResponse(request("/application/v4/tenant/tenant1/application/application1/instance/instance1", POST)
                                      .userIdentity(unauthorizedUser)
                                      .oktaAccessToken(OKTA_AT),
                              "{\n  \"code\" : 403,\n  \"message\" : \"Access denied\"\n}",
                              403);

        // (Create it with the right tenant id)
        tester.assertResponse(request("/application/v4/tenant/tenant1/application/application1/instance/instance1", POST)
                                      .userIdentity(authorizedUser)
                                      .oktaAccessToken(OKTA_AT),
                              new File("application-reference.json"),
                              200);

        // Deploy to an authorized zone by a user tenant is disallowed
        MultiPartStreamer entity = createApplicationDeployData(applicationPackage, true);
        tester.assertResponse(request("/application/v4/tenant/tenant1/application/application1/environment/prod/region/us-west-1/instance/default/deploy", POST)
                                      .data(entity)
                                      .userIdentity(USER_ID),
                              "{\n  \"code\" : 403,\n  \"message\" : \"Access denied\"\n}",
                              403);

        // Deleting an application for an Athens domain the user is not admin for is disallowed
        tester.assertResponse(request("/application/v4/tenant/tenant1/application/application1", DELETE)
                                      .userIdentity(unauthorizedUser),
                              "{\n  \"code\" : 403,\n  \"message\" : \"Access denied\"\n}",
                              403);

        // (Deleting it with the right tenant id)
        tester.assertResponse(request("/application/v4/tenant/tenant1/application/application1", DELETE)
                                      .userIdentity(authorizedUser)
                                      .oktaAccessToken(OKTA_AT),
                              "",
                              200);

        // Updating a tenant for an Athens domain the user is not admin for is disallowed
        tester.assertResponse(request("/application/v4/tenant/tenant1", PUT)
                                      .data("{\"athensDomain\":\"domain1\", \"property\":\"property1\"}")
                                      .userIdentity(unauthorizedUser),
                              "{\n  \"code\" : 403,\n  \"message\" : \"Access denied\"\n}",
                              403);
        
        // Change Athens domain
        createAthenzDomainWithAdmin(new AthenzDomain("domain2"), USER_ID);
        tester.assertResponse(request("/application/v4/tenant/tenant1", PUT)
                                      .data("{\"athensDomain\":\"domain2\", \"property\":\"property1\"}")
                                      .userIdentity(authorizedUser)
                                      .oktaAccessToken(OKTA_AT),
                              "{\"tenant\":\"tenant1\",\"type\":\"ATHENS\",\"athensDomain\":\"domain2\",\"property\":\"property1\",\"applications\":[]}",
                              200);

        // Deleting a tenant for an Athens domain the user is not admin for is disallowed
        tester.assertResponse(request("/application/v4/tenant/tenant1", DELETE)
                                      .userIdentity(unauthorizedUser),
                              "{\n  \"code\" : 403,\n  \"message\" : \"Access denied\"\n}",
                              403);
    }

    @Test
    public void deployment_fails_on_illegal_domain_in_deployment_spec() {
        ApplicationPackage applicationPackage = new ApplicationPackageBuilder()
                .upgradePolicy("default")
                .athenzIdentity(com.yahoo.config.provision.AthenzDomain.from("invalid.domain"), com.yahoo.config.provision.AthenzService.from("service"))
                .environment(Environment.prod)
                .region("us-west-1")
                .build();
        long screwdriverProjectId = 123;
        createAthenzDomainWithAdmin(ATHENZ_TENANT_DOMAIN, USER_ID);

        Application application = controllerTester.createApplication(ATHENZ_TENANT_DOMAIN.getName(), "tenant1", "application1", "default");
        ScrewdriverId screwdriverId = new ScrewdriverId(Long.toString(screwdriverProjectId));
        controllerTester.authorize(ATHENZ_TENANT_DOMAIN, screwdriverId, ApplicationAction.deploy, application);

        controllerTester.jobCompletion(JobType.component)
                        .application(application.id())
                        .projectId(screwdriverProjectId)
                        .uploadArtifact(applicationPackage)
                        .submit();
                              
        tester.assertResponse(request("/application/v4/tenant/tenant1/application/application1/environment/test/region/us-east-1/instance/default/", POST)
                                      .data(createApplicationDeployData(applicationPackage, false))
                                      .screwdriverIdentity(screwdriverId),
                              "{\"error-code\":\"BAD_REQUEST\",\"message\":\"Athenz domain in deployment.xml: [invalid.domain] must match tenant domain: [domain1]\"}",
                              400);

    }

    @Test
    public void deployment_succeeds_when_correct_domain_is_used() {
        ApplicationPackage applicationPackage = new ApplicationPackageBuilder()
                .upgradePolicy("default")
                .athenzIdentity(com.yahoo.config.provision.AthenzDomain.from("domain1"), com.yahoo.config.provision.AthenzService.from("service"))
                .environment(Environment.prod)
                .region("us-west-1")
                .build();
        long screwdriverProjectId = 123;
        ScrewdriverId screwdriverId = new ScrewdriverId(Long.toString(screwdriverProjectId));

        createAthenzDomainWithAdmin(ATHENZ_TENANT_DOMAIN, USER_ID);

        Application application = controllerTester.createApplication(ATHENZ_TENANT_DOMAIN.getName(), "tenant1", "application1", "default");
        controllerTester.authorize(ATHENZ_TENANT_DOMAIN, screwdriverId, ApplicationAction.deploy, application);

        // Allow systemtest to succeed by notifying completion of system test
        controllerTester.jobCompletion(JobType.component)
                        .application(application.id())
                        .projectId(screwdriverProjectId)
                        .uploadArtifact(applicationPackage)
                        .submit();
        tester.assertResponse(request("/application/v4/tenant/tenant1/application/application1/environment/test/region/us-east-1/instance/default/", POST)
                                      .data(createApplicationDeployData(applicationPackage, false))
                                      .screwdriverIdentity(screwdriverId),
                              new File("deploy-result.json"));

    }

    @Test
    public void deployment_fails_for_personal_tenants_when_athenzdomain_specified_and_user_not_admin() {
        // Setup
        tester.computeVersionStatus();
        UserId tenantAdmin = new UserId("tenant-admin");
        UserId userId = new UserId("new-user");
        createAthenzDomainWithAdmin(ATHENZ_TENANT_DOMAIN, tenantAdmin);

        // Create tenant
        // PUT (create) the authenticated user
        byte[] data = new byte[0];
        tester.assertResponse(request("/application/v4/user?user=new_user&domain=by", PUT)
                                      .data(data)
                                      .userIdentity(userId), // Normalized to by-new-user by API
                              new File("create-user-response.json"));

        ApplicationPackage applicationPackage = new ApplicationPackageBuilder()
                .upgradePolicy("default")
                .athenzIdentity(com.yahoo.config.provision.AthenzDomain.from("domain1"), com.yahoo.config.provision.AthenzService.from("service"))
                .environment(Environment.dev)
                .region("us-west-1")
                .build();

        // POST (deploy) an application to a dev zone
        String expectedResult="{\"error-code\":\"BAD_REQUEST\",\"message\":\"User user.new-user is not allowed to launch services in Athenz domain domain1. Please reach out to the domain admin.\"}";
        MultiPartStreamer entity = createApplicationDeployData(applicationPackage, true);
        tester.assertResponse(request("/application/v4/tenant/by-new-user/application/application1/environment/dev/region/us-west-1/instance/default", POST)
                                      .data(entity)
                                      .userIdentity(userId),
                              expectedResult,
                              400);

    }

    @Test
    public void deployment_succeeds_for_personal_tenants_when_user_is_tenant_admin() {

        // Setup
        tester.computeVersionStatus();
        UserId tenantAdmin = new UserId("new_user");
        createAthenzDomainWithAdmin(ATHENZ_TENANT_DOMAIN, tenantAdmin);

        // Create tenant
        // PUT (create) the authenticated user
        byte[] data = new byte[0];
        tester.assertResponse(request("/application/v4/user?user=new_user&domain=by", PUT)
                                      .data(data)
                                      .userIdentity(tenantAdmin), // Normalized to by-new-user by API
                              new File("create-user-response.json"));

        ApplicationPackage applicationPackage = new ApplicationPackageBuilder()
                .upgradePolicy("default")
                .athenzIdentity(com.yahoo.config.provision.AthenzDomain.from("domain1"), com.yahoo.config.provision.AthenzService.from("service"))
                .environment(Environment.dev)
                .region("us-west-1")
                .build();

        // POST (deploy) an application to a dev zone
        MultiPartStreamer entity = createApplicationDeployData(applicationPackage, true);
        tester.assertResponse(request("/application/v4/tenant/by-new-user/application/application1/environment/dev/region/us-west-1/instance/default", POST)
                                      .data(entity)
                                      .userIdentity(tenantAdmin),
                              new File("deploy-result.json"));
    }

    @Test
    public void redeployment_succeeds_when_not_specifying_versions_or_application_package() {
        // Setup
        addUserToHostedOperatorRole(HostedAthenzIdentities.from(HOSTED_VESPA_OPERATOR));
        tester.computeVersionStatus();

        ApplicationPackage applicationPackage = new ApplicationPackageBuilder()
                .upgradePolicy("default")
                .athenzIdentity(com.yahoo.config.provision.AthenzDomain.from("domain1"), com.yahoo.config.provision.AthenzService.from("service"))
                .environment(Environment.prod)
                .region("us-west-1")
                .build();
        long screwdriverProjectId = 123;
        ScrewdriverId screwdriverId = new ScrewdriverId(Long.toString(screwdriverProjectId));

        createAthenzDomainWithAdmin(ATHENZ_TENANT_DOMAIN, USER_ID);

        Application application = controllerTester.createApplication(ATHENZ_TENANT_DOMAIN.getName(), "tenant1", "application1", "default");
        controllerTester.authorize(ATHENZ_TENANT_DOMAIN, screwdriverId, ApplicationAction.deploy, application);

        // Allow systemtest to succeed by notifying completion of system test
        controllerTester.jobCompletion(JobType.component)
                .application(application.id())
                .projectId(screwdriverProjectId)
                .uploadArtifact(applicationPackage)
                .submit();
        tester.assertResponse(request("/application/v4/tenant/tenant1/application/application1/environment/test/region/us-east-1/instance/default/", POST)
                        .data(createApplicationDeployData(applicationPackage, false))
                        .screwdriverIdentity(screwdriverId),
                new File("deploy-result.json"));

        tester.assertResponse(request("/application/v4/tenant/tenant1/application/application1/environment/test/region/us-east-1/instance/default/", POST)
                        .data(createApplicationDeployData(Optional.empty(), true))
                        .userIdentity(HOSTED_VESPA_OPERATOR),
                new File("deploy-result.json"));
    }


    @Test
    public void testJobStatusReporting() {
        addUserToHostedOperatorRole(HostedAthenzIdentities.from(HOSTED_VESPA_OPERATOR));
        tester.computeVersionStatus();
        long projectId = 1;
        Application app = controllerTester.createApplication();
        ApplicationPackage applicationPackage = new ApplicationPackageBuilder()
                .environment(Environment.prod)
                .region("us-central-1")
                .build();

        Version vespaVersion = new Version("6.1"); // system version from mock config server client

        BuildJob job = new BuildJob(report -> notifyCompletion(report, controllerTester), controllerTester.artifactRepository())
                .application(app)
                .projectId(projectId);
        job.type(JobType.component).uploadArtifact(applicationPackage).submit();
        controllerTester.deploy(app, applicationPackage, TEST_ZONE);
        job.type(JobType.systemTest).submit();

        // Notifying about job started not by the controller fails
        Request request = request("/application/v4/tenant/tenant1/application/application1/jobreport", POST)
                .data(asJson(job.type(JobType.systemTest).report()))
                .userIdentity(HOSTED_VESPA_OPERATOR)
                .get();
        tester.assertResponse(request, "{\"error-code\":\"BAD_REQUEST\",\"message\":\"Notified of completion " +
                                       "of system-test for tenant1.application1, but that has not been triggered; last was " +
                                       controllerTester.controller().applications().require(app.id()).deploymentJobs().jobStatus().get(JobType.systemTest).lastTriggered().get().at() + "\"}", 400);

        // Notifying about unknown job fails
        request = request("/application/v4/tenant/tenant1/application/application1/jobreport", POST)
                .data(asJson(job.type(JobType.productionUsEast3).report()))
                .userIdentity(HOSTED_VESPA_OPERATOR)
                .get();
        tester.assertResponse(request, "{\"error-code\":\"BAD_REQUEST\",\"message\":\"Notified of completion " +
                                       "of production-us-east-3 for tenant1.application1, but that has not been triggered; last was never\"}",
                              400);

        // ... and assert it was recorded
        JobStatus recordedStatus =
                tester.controller().applications().get(app.id()).get().deploymentJobs().jobStatus().get(JobType.component);

        assertNotNull("Status was recorded", recordedStatus);
        assertTrue(recordedStatus.isSuccess());
        assertEquals(vespaVersion, recordedStatus.lastCompleted().get().platform());

        recordedStatus =
                tester.controller().applications().get(app.id()).get().deploymentJobs().jobStatus().get(JobType.productionApNortheast2);
        assertNull("Status of never-triggered jobs is empty", recordedStatus);
        assertTrue("All jobs have been run", tester.controller().applications().deploymentTrigger().jobsToRun().isEmpty());
    }

    @Test
    public void testJobStatusReportingOutOfCapacity() {
        controllerTester.containerTester().computeVersionStatus();

        long projectId = 1;
        Application app = controllerTester.createApplication();
        ApplicationPackage applicationPackage = new ApplicationPackageBuilder()
                .environment(Environment.prod)
                .region("us-central-1")
                .build();

        // Report job failing with out of capacity
        BuildJob job = new BuildJob(report -> notifyCompletion(report, controllerTester), controllerTester.artifactRepository())
                .application(app)
                .projectId(projectId);
        job.type(JobType.component).uploadArtifact(applicationPackage).submit();

        controllerTester.deploy(app, applicationPackage, TEST_ZONE);
        job.type(JobType.systemTest).submit();
        controllerTester.deploy(app, applicationPackage, STAGING_ZONE);
        job.type(JobType.stagingTest).error(DeploymentJobs.JobError.outOfCapacity).submit();

        // Appropriate error is recorded
        JobStatus jobStatus = tester.controller().applications().get(app.id())
                .get()
                .deploymentJobs()
                .jobStatus()
                .get(JobType.stagingTest);
        assertFalse(jobStatus.isSuccess());
        assertEquals(DeploymentJobs.JobError.outOfCapacity, jobStatus.jobError().get());
    }

    @Test
    public void applicationWithRoutingPolicy() {
        Application app = controllerTester.createApplication();
        ApplicationPackage applicationPackage = new ApplicationPackageBuilder()
                .environment(Environment.prod)
                .region("us-west-1")
                .build();
        controllerTester.deployCompletely(app, applicationPackage, 1, false);
        RoutingPolicy policy = new RoutingPolicy(app.id(),
                                                 ClusterSpec.Id.from("default"),
                                                 ZoneId.from(Environment.prod, RegionName.from("us-west-1")),
                                                 HostName.from("lb-0-canonical-name"),
                                                 Optional.of("dns-zone-1"), Set.of(RotationName.from("c0")));
        tester.controller().curator().writeRoutingPolicies(app.id(), Set.of(policy));

        // GET application
        tester.assertResponse(request("/application/v4/tenant/tenant1/application/application1", GET)
                                      .userIdentity(USER_ID),
                              new File("application-with-routing-policy.json"));

        // GET deployment
        tester.assertResponse(request("/application/v4/tenant/tenant1/application/application1/environment/prod/region/us-west-1/instance/default", GET)
                                      .userIdentity(USER_ID),
                              new File("deployment-with-routing-policy.json"));
    }

    private void notifyCompletion(DeploymentJobs.JobReport report, ContainerControllerTester tester) {
        assertResponse(request("/application/v4/tenant/tenant1/application/application1/jobreport", POST)
                               .userIdentity(HOSTED_VESPA_OPERATOR)
                               .data(asJson(report))
                               .get(),
                       200, "{\"message\":\"ok\"}");
        tester.controller().applications().deploymentTrigger().triggerReadyJobs();
    }

    private static byte[] asJson(DeploymentJobs.JobReport report) {
        Slime slime = new Slime();
        Cursor cursor = slime.setObject();
        cursor.setLong("projectId", report.projectId());
        cursor.setString("jobName", report.jobType().jobName());
        cursor.setLong("buildNumber", report.buildNumber());
        report.jobError().ifPresent(jobError -> cursor.setString("jobError", jobError.name()));
        report.version().flatMap(ApplicationVersion::source).ifPresent(sr -> {
            Cursor sourceRevision = cursor.setObject("sourceRevision");
            sourceRevision.setString("repository", sr.repository());
            sourceRevision.setString("branch", sr.branch());
            sourceRevision.setString("commit", sr.commit());
        });
        cursor.setString("tenant", report.applicationId().tenant().value());
        cursor.setString("application", report.applicationId().application().value());
        cursor.setString("instance", report.applicationId().instance().value());
        try {
            return SlimeUtils.toJsonBytes(slime);
        } catch (IOException e) {
            throw new UncheckedIOException(e);
        }
    }

    private MultiPartStreamer createApplicationDeployData(ApplicationPackage applicationPackage, boolean deployDirectly) {
        return createApplicationDeployData(Optional.of(applicationPackage), deployDirectly);
    }

    private MultiPartStreamer createApplicationDeployData(Optional<ApplicationPackage> applicationPackage, boolean deployDirectly) {
        return createApplicationDeployData(applicationPackage, Optional.empty(), deployDirectly);
    }

    private MultiPartStreamer createApplicationDeployData(Optional<ApplicationPackage> applicationPackage,
                                                   Optional<ApplicationVersion> applicationVersion, boolean deployDirectly) {
        MultiPartStreamer streamer = new MultiPartStreamer();
        streamer.addJson("deployOptions", deployOptions(deployDirectly, applicationVersion));
        applicationPackage.ifPresent(ap -> streamer.addBytes("applicationZip", ap.zippedContent()));
        return streamer;
    }

    private MultiPartStreamer createApplicationSubmissionData(ApplicationPackage applicationPackage) {
        return new MultiPartStreamer().addJson(EnvironmentResource.SUBMIT_OPTIONS, "{\"repository\":\"repo\",\"branch\":\"master\",\"commit\":\"d00d\",\"authorEmail\":\"a@b\"}")
                                      .addBytes(EnvironmentResource.APPLICATION_ZIP, applicationPackage.zippedContent())
                                      .addBytes(EnvironmentResource.APPLICATION_TEST_ZIP, "content".getBytes());
    }

    private String deployOptions(boolean deployDirectly, Optional<ApplicationVersion> applicationVersion) {
            return "{\"vespaVersion\":null," +
                    "\"ignoreValidationErrors\":false," +
                    "\"deployDirectly\":" + deployDirectly +
                   applicationVersion.map(version ->
                           "," +
                           "\"buildNumber\":" + version.buildNumber().getAsLong() + "," +
                           "\"sourceRevision\":{" +
                               "\"repository\":\"" + version.source().get().repository() + "\"," +
                               "\"branch\":\"" + version.source().get().branch() + "\"," +
                               "\"commit\":\"" + version.source().get().commit() + "\"" +
                           "}"
                   ).orElse("") +
                    "}";
    }

    /** Make a request with (athens) user domain1.mytenant */
    private RequestBuilder request(String path, Request.Method method) {
        return new RequestBuilder(path, method);
    }

    /**
     * In production this happens outside hosted Vespa, so there is no API for it and we need to reach down into the
     * mock setup to replicate the action.
     */
    private void createAthenzDomainWithAdmin(AthenzDomain domain, UserId userId) {
        AthenzClientFactoryMock mock = (AthenzClientFactoryMock) container.components()
                .getComponent(AthenzClientFactoryMock.class.getName());
        AthenzDbMock.Domain domainMock = new AthenzDbMock.Domain(domain);
        domainMock.markAsVespaTenant();
        domainMock.admin(AthenzUser.fromUserId(userId.id()));
        mock.getSetup().addDomain(domainMock);
    }

    /**
     * In production this happens outside hosted Vespa, so there is no API for it and we need to reach down into the
     * mock setup to replicate the action.
     */
    private void addScrewdriverUserToDeployRole(ScrewdriverId screwdriverId,
                                                AthenzDomain domain,
                                                com.yahoo.vespa.hosted.controller.api.identifiers.ApplicationId applicationId) {
        AthenzClientFactoryMock mock = (AthenzClientFactoryMock) container.components()
                .getComponent(AthenzClientFactoryMock.class.getName());
        AthenzIdentity screwdriverIdentity = HostedAthenzIdentities.from(screwdriverId);
        AthenzDbMock.Application athenzApplication = mock.getSetup().domains.get(domain).applications.get(applicationId);
        athenzApplication.addRoleMember(ApplicationAction.deploy, screwdriverIdentity);
    }

    private ApplicationId createTenantAndApplication() {
        createAthenzDomainWithAdmin(ATHENZ_TENANT_DOMAIN, USER_ID);
        tester.assertResponse(request("/application/v4/tenant/tenant1", POST)
                                      .userIdentity(USER_ID)
                                      .data("{\"athensDomain\":\"domain1\", \"property\":\"property1\"}")
                                      .oktaAccessToken(OKTA_AT),
                              new File("tenant-without-applications.json"));
        tester.assertResponse(request("/application/v4/tenant/tenant1/application/application1/instance/instance1", POST)
                                      .userIdentity(USER_ID)
                                      .oktaAccessToken(OKTA_AT),
                              new File("application-reference.json"));
        addScrewdriverUserToDeployRole(SCREWDRIVER_ID, ATHENZ_TENANT_DOMAIN,
                                       new com.yahoo.vespa.hosted.controller.api.identifiers.ApplicationId("application1"));

        return ApplicationId.from("tenant1", "application1", "instance1");
    }

    private void startAndTestChange(ContainerControllerTester controllerTester, ApplicationId application,
                                    long projectId, ApplicationPackage applicationPackage,
                                    MultiPartStreamer deployData, long buildNumber) {
        ContainerTester tester = controllerTester.containerTester();

        // Trigger application change
        controllerTester.artifactRepository().put(application, applicationPackage,"1.0." + buildNumber
                                                                                  + "-commit1");
        controllerTester.jobCompletion(JobType.component)
                        .application(application)
                        .projectId(projectId)
                        .buildNumber(buildNumber)
                        .submit();

        // system-test
        String testPath = String.format("/application/v4/tenant/%s/application/%s/instance/%s/environment/test/region/us-east-1",
                application.tenant().value(), application.application().value(), application.instance().value());
        tester.assertResponse(request(testPath, POST)
                                      .data(deployData)
                                      .screwdriverIdentity(SCREWDRIVER_ID),
                              new File("deploy-result.json"));
        tester.assertResponse(request(testPath, DELETE)
                                      .screwdriverIdentity(SCREWDRIVER_ID),
                "Deactivated " + testPath.replaceFirst("/application/v4/", ""));
        controllerTester.jobCompletion(JobType.systemTest)
                        .application(application)
                        .projectId(projectId)
                        .submit();

        // staging
        String stagingPath = String.format("/application/v4/tenant/%s/application/%s/instance/%s/environment/staging/region/us-east-3",
                application.tenant().value(), application.application().value(), application.instance().value());
        tester.assertResponse(request(stagingPath, POST)
                                      .data(deployData)
                                      .screwdriverIdentity(SCREWDRIVER_ID),
                              new File("deploy-result.json"));
        tester.assertResponse(request(stagingPath, DELETE)
                                      .screwdriverIdentity(SCREWDRIVER_ID),
                "Deactivated " + stagingPath.replaceFirst("/application/v4/", ""));
        controllerTester.jobCompletion(JobType.stagingTest)
                        .application(application)
                        .projectId(projectId)
                        .submit();
    }

    /**
     * Cluster info, utilization and application and deployment metrics are maintained async by maintainers.
     *
     * This sets these values as if the maintainers has been ran.
     */
    private void setDeploymentMaintainedInfo(ContainerControllerTester controllerTester) {
        for (Application application : controllerTester.controller().applications().asList()) {
            controllerTester.controller().applications().lockOrThrow(application.id(), lockedApplication -> {
                lockedApplication = lockedApplication.with(new ApplicationMetrics(0.5, 0.7));

                for (Deployment deployment : application.deployments().values()) {
                    Map<ClusterSpec.Id, ClusterInfo> clusterInfo = new HashMap<>();
                    List<String> hostnames = new ArrayList<>();
                    hostnames.add("host1");
                    hostnames.add("host2");
                    clusterInfo.put(ClusterSpec.Id.from("cluster1"),
                                    new ClusterInfo("flavor1", 37, 2, 4, 50,
                                                    ClusterSpec.Type.content, hostnames));
                    Map<ClusterSpec.Id, ClusterUtilization> clusterUtils = new HashMap<>();
                    clusterUtils.put(ClusterSpec.Id.from("cluster1"), new ClusterUtilization(0.3, 0.6, 0.4, 0.3));
                    DeploymentMetrics metrics = new DeploymentMetrics(1, 2, 3, 4, 5,
                                                                      Optional.of(Instant.ofEpochMilli(123123)), Map.of());

                    lockedApplication = lockedApplication
                            .withClusterInfo(deployment.zone(), clusterInfo)
                            .withClusterUtilization(deployment.zone(), clusterUtils)
                            .with(deployment.zone(), metrics)
                            .recordActivityAt(Instant.parse("2018-06-01T10:15:30.00Z"), deployment.zone());
                }
                controllerTester.controller().applications().store(lockedApplication);
            });
        }
    }

    private MetricsServiceMock metricsService() {
        return (MetricsServiceMock) tester.container().components().getComponent(MetricsServiceMock.class.getName());
    }

    private MockContactRetriever contactRetriever() {
        return (MockContactRetriever) tester.container().components().getComponent(MockContactRetriever.class.getName());
    }

    private void setZoneInRotation(String rotationName, ZoneId zone) {
        String vipName = "proxy." + zone.value() + ".vip.test";
        metricsService().addRotation(rotationName)
                        .setZoneIn(rotationName, vipName);
        ApplicationController applicationController = controllerTester.controller().applications();
        List<Application> applicationList = applicationController.asList();
        applicationList.forEach(application -> {
                applicationController.lockIfPresent(application.id(), locked ->
                        applicationController.store(locked.withRotationStatus(rotationStatus(application))));
        });}

    private Map<HostName, RotationStatus> rotationStatus(Application application) {
        return controllerTester.controller().applications().rotationRepository().getRotation(application)
                .map(rotation -> controllerTester.controller().metricsService().getRotationStatus(rotation.name()))
                .map(rotationStatus -> {
                    Map<HostName, RotationStatus> result = new TreeMap<>();
                    rotationStatus.forEach((hostname, status) -> result.put(hostname, RotationStatus.in));
                    return result;
                })
                .orElseGet(Collections::emptyMap);
    }

    private void updateContactInformation() {
        Contact contact = new Contact(URI.create("www.contacts.tld/1234"),
                                      URI.create("www.properties.tld/1234"),
                                      URI.create("www.issues.tld/1234"),
                                      List.of(List.of("alice"), List.of("bob")), "queue", Optional.empty());
        tester.controller().tenants().lockIfPresent(TenantName.from("tenant2"),
                                                    LockedTenant.Athenz.class,
                                                    lockedTenant -> tester.controller().tenants().store(lockedTenant.with(contact)));
    }

    private void registerContact(long propertyId) {
        PropertyId p = new PropertyId(String.valueOf(propertyId));
        contactRetriever().addContact(p, new Contact(URI.create("www.issues.tld/" + p.id()),
                                                     URI.create("www.contacts.tld/" + p.id()),
                                                     URI.create("www.properties.tld/" + p.id()),
                                                     List.of(Collections.singletonList("alice"),
                Collections.singletonList("bob")), "queue", Optional.empty()));
    }

    private static class RequestBuilder implements Supplier<Request> {

        private final String path;
        private final Request.Method method;
        private byte[] data = new byte[0];
        private AthenzIdentity identity;
        private OktaAccessToken oktaAccessToken;
        private String contentType = "application/json";
        private Map<String, List<String>> headers = new HashMap<>();
        private String recursive;

        private RequestBuilder(String path, Request.Method method) {
            this.path = path;
            this.method = method;
        }

        private RequestBuilder data(byte[] data) { this.data = data; return this; }
        private RequestBuilder data(String data) { return data(data.getBytes(StandardCharsets.UTF_8)); }
        private RequestBuilder data(MultiPartStreamer streamer) {
            return Exceptions.uncheck(() -> data(streamer.data().readAllBytes()).contentType(streamer.contentType()));
        }

        private RequestBuilder userIdentity(UserId userId) { this.identity = HostedAthenzIdentities.from(userId); return this; }
        private RequestBuilder screwdriverIdentity(ScrewdriverId screwdriverId) { this.identity = HostedAthenzIdentities.from(screwdriverId); return this; }
        private RequestBuilder oktaAccessToken(OktaAccessToken oktaAccessToken) { this.oktaAccessToken = oktaAccessToken; return this; }
        private RequestBuilder contentType(String contentType) { this.contentType = contentType; return this; }
        private RequestBuilder recursive(String recursive) { this.recursive = recursive; return this; }
        private RequestBuilder header(String name, String value) {
            this.headers.putIfAbsent(name, new ArrayList<>());
            this.headers.get(name).add(value);
            return this;
        }

        @Override
        public Request get() {
            Request request = new Request("http://localhost:8080" + path +
                                          // user and domain parameters are translated to a Principal by MockAuthorizer as we do not run HTTP filters
                                          (recursive == null ? "" : "?recursive=" + recursive),
                                          data, method);
            request.getHeaders().addAll(headers);
            request.getHeaders().put("Content-Type", contentType);
            if (identity != null) {
                addIdentityToRequest(request, identity);
            }
            if (oktaAccessToken != null) {
                addOktaAccessToken(request, oktaAccessToken);
            }
            return request;
        }
    }

}<|MERGE_RESOLUTION|>--- conflicted
+++ resolved
@@ -212,11 +212,7 @@
 
         // POST (deploy) an application to a zone - manual user deployment (includes a content hash for verification)
         MultiPartStreamer entity = createApplicationDeployData(applicationPackage, true);
-<<<<<<< HEAD
         tester.assertResponse(request("/application/v4/tenant/tenant1/application/application1/environment/dev/region/us-west-1/instance/instance1/deploy", POST)
-=======
-        tester.assertResponse(request("/application/v4/tenant/tenant1/application/application1/environment/dev/region/us-east-1/instance/default/deploy", POST)
->>>>>>> 1b2c6aa1
                                       .data(entity)
                                       .header("X-Content-Hash", Base64.getEncoder().encodeToString(Signatures.sha256Digest(entity::data)))
                                       .userIdentity(USER_ID),
@@ -528,21 +524,10 @@
                                       .oktaAccessToken(OKTA_AT),
                               new File("delete-with-active-deployments.json"), 400);
 
-        // GET config for running a test against a deployment
-        tester.assertResponse(request("/application/v4/tenant/tenant1/application/application1/instance/default/job/dev-us-east-1/test-config", GET)
-                                      .userIdentity(USER_ID),
-                              new File("test-config.json"));
-
         // DELETE (deactivate) a deployment - dev
-<<<<<<< HEAD
         tester.assertResponse(request("/application/v4/tenant/tenant1/application/application1/environment/dev/region/us-west-1/instance/instance1", DELETE)
                                       .userIdentity(USER_ID),
                               "Deactivated tenant/tenant1/application/application1/instance/instance1/environment/dev/region/us-west-1");
-=======
-        tester.assertResponse(request("/application/v4/tenant/tenant1/application/application1/environment/dev/region/us-east-1/instance/default", DELETE)
-                                      .userIdentity(USER_ID),
-                              "Deactivated tenant/tenant1/application/application1/environment/dev/region/us-east-1/instance/default");
->>>>>>> 1b2c6aa1
 
         // DELETE (deactivate) a deployment - prod
         tester.assertResponse(request("/application/v4/tenant/tenant1/application/application1/environment/prod/region/us-central-1/instance/instance1", DELETE)
@@ -724,22 +709,14 @@
         // Invalid deployment fails
         tester.assertResponse(request("/application/v4/tenant/tenant1/application/application1/instance/instance1/environment/prod/region/us-east-3/global-rotation", GET)
                                       .userIdentity(USER_ID),
-<<<<<<< HEAD
-                              "{\"error-code\":\"NOT_FOUND\",\"message\":\"application 'tenant1.application1.instance1' has no deployment in zone prod.us-east-3 in default\"}",
-=======
-                              "{\"error-code\":\"NOT_FOUND\",\"message\":\"application 'tenant1.application1' has no deployment in prod.us-east-3\"}",
->>>>>>> 1b2c6aa1
+                              "{\"error-code\":\"NOT_FOUND\",\"message\":\"application 'tenant1.application1.instance1' has no deployment in prod.us-east-3\"}",
                               404);
 
         // Change status of non-existing deployment fails
         tester.assertResponse(request("/application/v4/tenant/tenant1/application/application1/instance/instance1/environment/prod/region/us-east-3/global-rotation/override", PUT)
                                       .userIdentity(USER_ID)
                                       .data("{\"reason\":\"unit-test\"}"),
-<<<<<<< HEAD
-                              "{\"error-code\":\"NOT_FOUND\",\"message\":\"application 'tenant1.application1.instance1' has no deployment in zone prod.us-east-3 in default\"}",
-=======
-                              "{\"error-code\":\"NOT_FOUND\",\"message\":\"application 'tenant1.application1' has no deployment in prod.us-east-3\"}",
->>>>>>> 1b2c6aa1
+                              "{\"error-code\":\"NOT_FOUND\",\"message\":\"application 'tenant1.application1.instance1' has no deployment in prod.us-east-3\"}",
                               404);
 
         // GET global rotation status
