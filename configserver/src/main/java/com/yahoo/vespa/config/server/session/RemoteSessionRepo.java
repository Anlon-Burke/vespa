--- conflicted
+++ resolved
@@ -63,11 +63,7 @@
                              ReloadHandler reloadHandler,
                              TenantName tenantName,
                              TenantApplications applicationRepo) {
-<<<<<<< HEAD
         this.sessionCache = new SessionCache<>();
-        this.componentRegistry = componentRegistry;
-=======
->>>>>>> 847e0f30
         this.curator = componentRegistry.getCurator();
         this.sessionsPath = TenantRepository.getSessionsPath(tenantName);
         this.applicationRepo = applicationRepo;
@@ -154,21 +150,6 @@
      */
     private void sessionAdded(long sessionId) {
         log.log(Level.FINE, () -> "Adding session to RemoteSessionRepo: " + sessionId);
-<<<<<<< HEAD
-        try {
-            RemoteSession session = remoteSessionFactory.createSession(sessionId);
-            Path sessionPath = sessionsPath.append(String.valueOf(sessionId));
-            Curator.FileCache fileCache = curator.createFileCache(sessionPath.append(ConfigCurator.SESSIONSTATE_ZK_SUBPATH).getAbsolute(), false);
-            fileCache.addListener(this::nodeChanged);
-            loadSessionIfActive(session);
-            sessionCache.addSession(session);
-            metrics.incAddedSessions();
-            sessionStateWatchers.put(sessionId, new RemoteSessionStateWatcher(fileCache, reloadHandler, session, metrics, zkWatcherExecutor));
-        } catch (Exception e) {
-            if (componentRegistry.getConfigserverConfig().throwIfActiveSessionCannotBeLoaded()) throw e;
-            log.log(Level.WARNING, "Failed loading session " + sessionId + ": No config for this session can be served", e);
-        }
-=======
         RemoteSession session = remoteSessionFactory.createSession(sessionId);
         Path sessionPath = sessionsPath.append(String.valueOf(sessionId));
         Curator.FileCache fileCache = curator.createFileCache(sessionPath.append(ConfigCurator.SESSIONSTATE_ZK_SUBPATH).getAbsolute(), false);
@@ -177,7 +158,6 @@
         addSession(session);
         metrics.incAddedSessions();
         sessionStateWatchers.put(sessionId, new RemoteSessionStateWatcher(fileCache, reloadHandler, session, metrics, zkWatcherExecutor));
->>>>>>> 847e0f30
     }
 
     private void sessionRemoved(long sessionId) {
