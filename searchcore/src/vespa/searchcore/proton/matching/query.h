--- conflicted
+++ resolved
@@ -108,13 +108,7 @@
 
     void handle_global_filter(const IRequestContext & requestContext, uint32_t docid_limit,
                               double global_filter_lower_limit, double global_filter_upper_limit,
-<<<<<<< HEAD
-                              search::engine::Trace& trace);
-=======
-                              search::engine::Trace& trace,
-                              bool create_postinglist_when_non_strict, bool use_estimate_for_fetch_postings,
-                              bool sort_by_cost);
->>>>>>> 57595d4e
+                              search::engine::Trace& trace, bool sort_by_cost);
 
     /**
      * Calculates and handles the global filter if needed by the blueprint tree.
