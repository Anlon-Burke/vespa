--- conflicted
+++ resolved
@@ -87,11 +87,8 @@
         new AccessControlFilterExcludeValidator().validate(model, deployState);
         new CloudUserFilterValidator().validate(model, deployState);
         new CloudHttpConnectorValidator().validate(model, deployState);
-<<<<<<< HEAD
         new UrlConfigValidator().validate(model, deployState);
-=======
         new JvmHeapSizeValidator().validate(model, deployState);
->>>>>>> 840fd17d
 
         additionalValidators.forEach(v -> v.validate(model, deployState));
 
