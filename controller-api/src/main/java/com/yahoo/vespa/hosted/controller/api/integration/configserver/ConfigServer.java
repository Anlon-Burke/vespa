// Copyright 2018 Yahoo Holdings. Licensed under the terms of the Apache 2.0 license. See LICENSE in the project root.
package com.yahoo.vespa.hosted.controller.api.integration.configserver;

import com.yahoo.vespa.hosted.controller.api.application.v4.model.DeployOptions;
import com.yahoo.vespa.hosted.controller.api.application.v4.model.EndpointStatus;
import com.yahoo.vespa.hosted.controller.api.identifiers.DeploymentId;
import com.yahoo.vespa.hosted.controller.api.identifiers.Hostname;
import com.yahoo.vespa.serviceview.bindings.ApplicationView;

import java.io.IOException;
import java.util.HashMap;
import java.util.List;
import java.util.Map;
import java.util.Optional;
import java.util.Set;

/**
 * The API controllers use when communicating with config servers.
 *
 * @author Oyvind Grønnesby
 */
public interface ConfigServer {

    interface PreparedApplication {
        void activate();
        List<Log> messages();
        PrepareResponse prepareResponse();
    }

<<<<<<< HEAD
    // TODO: Deprecated, remove when implementations have been removed
    default PreparedApplication prepare(DeploymentId deployment, DeployOptions deployOptions, Set<String> rotationCnames, Set<String> rotationNames, byte[] content) {
        return deploy(deployment, deployOptions, rotationCnames, rotationNames, content);
    }

    PreparedApplication deploy(DeploymentId deployment, DeployOptions deployOptions, Set<String> rotationCnames, Set<String> rotationNames, byte[] content);
=======
    PreparedApplication deploy(DeploymentId applicationInstance, DeployOptions deployOptions, Set<String> rotationCnames, Set<String> rotationNames, byte[] content);
>>>>>>> 1a8bbf74

    void restart(DeploymentId deployment, Optional<Hostname> hostname) throws NoInstanceException;

    void deactivate(DeploymentId deployment) throws NoInstanceException;

    boolean isSuspended(DeploymentId deployment) throws NoInstanceException;

    ApplicationView getApplicationView(String tenantName, String applicationName, String instanceName, String environment, String region);

    Map<?,?> getServiceApiResponse(String tenantName, String applicationName, String instanceName, String environment, String region, String serviceName, String restPath);

    Optional<Logs> getLogs(DeploymentId deployment, HashMap<String, String> queryParameters);

    List<String> getContentClusters(DeploymentId deployment);

    /**
     * Set new status on en endpoint in one zone.
     *
     * @param deployment The application/zone pair
     * @param endpoint The endpoint to modify
     * @param status The new status with metadata
     * @throws IOException If trouble contacting the server
     */
    void setGlobalRotationStatus(DeploymentId deployment, String endpoint, EndpointStatus status) throws IOException;

    /**
     * Get the endpoint status for an app in one zone
     *
     * @param deployment The application/zone pair
     * @param endpoint The endpoint to modify
     * @return The endpoint status with metadata
     * @throws IOException If trouble contacting the server
     */
    EndpointStatus getGlobalRotationStatus(DeploymentId deployment, String endpoint) throws IOException;

    /** The node repository on this config server */
    NodeRepository nodeRepository();

    /** Get service convergence status for given deployment */
    Optional<ServiceConvergence> serviceConvergence(DeploymentId deployment);

}<|MERGE_RESOLUTION|>--- conflicted
+++ resolved
@@ -27,16 +27,7 @@
         PrepareResponse prepareResponse();
     }
 
-<<<<<<< HEAD
-    // TODO: Deprecated, remove when implementations have been removed
-    default PreparedApplication prepare(DeploymentId deployment, DeployOptions deployOptions, Set<String> rotationCnames, Set<String> rotationNames, byte[] content) {
-        return deploy(deployment, deployOptions, rotationCnames, rotationNames, content);
-    }
-
     PreparedApplication deploy(DeploymentId deployment, DeployOptions deployOptions, Set<String> rotationCnames, Set<String> rotationNames, byte[] content);
-=======
-    PreparedApplication deploy(DeploymentId applicationInstance, DeployOptions deployOptions, Set<String> rotationCnames, Set<String> rotationNames, byte[] content);
->>>>>>> 1a8bbf74
 
     void restart(DeploymentId deployment, Optional<Hostname> hostname) throws NoInstanceException;
 
